{
    "_meta": {
        "hash": {
<<<<<<< HEAD
            "sha256": "32422d0fcc6917f4101e8f9031ee283c97325539f7cdb6e2667b0cd4b684afd0"
=======
            "sha256": "5834ce8330435d140d71a9fcd343565f92239fb5e19e9f686175975a3ca9e5bf"
>>>>>>> 1da98f42
        },
        "pipfile-spec": 6,
        "requires": {
            "python_version": "3.13"
        },
        "sources": [
            {
                "name": "pypi",
                "url": "https://pypi.org/simple",
                "verify_ssl": true
            }
        ]
    },
    "default": {
<<<<<<< HEAD
        "annotated-types": {
            "hashes": [
                "sha256:1f02e8b43a8fbbc3f3e0d4f0f4bfc8131bcb4eebe8849b8e5c773f3a1c582a53",
                "sha256:aff07c09a53a08bc8cfccb9c85b05f1aa9a2a6f23728d790723543408344ce89"
            ],
            "markers": "python_version >= '3.8'",
            "version": "==0.7.0"
        },
=======
>>>>>>> 1da98f42
        "anyio": {
            "hashes": [
                "sha256:673c0c244e15788651a4ff38710fea9675823028a6f08a5eda409e0c9840a028",
                "sha256:9f76d541cad6e36af7beb62e978876f3b41e3e04f2c1fbf0884604c0a9c4d93c"
            ],
            "markers": "python_version >= '3.9'",
            "version": "==4.9.0"
        },
        "asgiref": {
            "hashes": [
                "sha256:3e1e3ecc849832fe52ccf2cb6686b7a55f82bb1d6aee72a58826471390335e47",
                "sha256:c343bd80a0bec947a9860adb4c432ffa7db769836c64238fc34bdc3fec84d590"
            ],
            "markers": "python_version >= '3.8'",
            "version": "==3.8.1"
        },
        "attrs": {
            "hashes": [
                "sha256:427318ce031701fea540783410126f03899a97ffc6f61596ad581ac2e40e3bc3",
                "sha256:75d7cefc7fb576747b2c81b4442d4d4a1ce0900973527c011d1030fd3bf4af1b"
            ],
            "markers": "python_version >= '3.8'",
            "version": "==25.3.0"
        },
        "autobahn": {
            "hashes": [
                "sha256:a2d71ef1b0cf780b6d11f8b205fd2c7749765e65795f2ea7d823796642ee92c9",
                "sha256:c56a2abe7ac78abbfb778c02892d673a4de58fd004d088cd7ab297db25918e81"
            ],
            "markers": "python_version >= '3.9'",
            "version": "==24.4.2"
        },
        "automat": {
            "hashes": [
                "sha256:0017591a5477066e90d26b0e696ddc143baafd87b588cfac8100bc6be9634de0",
                "sha256:04e9bce696a8d5671ee698005af6e5a9fa15354140a87f4870744604dcdd3ba1"
            ],
            "markers": "python_version >= '3.9'",
            "version": "==25.4.16"
        },
        "certifi": {
            "hashes": [
                "sha256:3d5da6925056f6f18f119200434a4780a94263f10d1c21d032a6f6b2baa20651",
                "sha256:ca78db4565a652026a4db2bcdf68f2fb589ea80d0be70e03929ed730746b84fe"
            ],
            "markers": "python_version >= '3.6'",
            "version": "==2025.1.31"
        },
        "cffi": {
            "hashes": [
                "sha256:045d61c734659cc045141be4bae381a41d89b741f795af1dd018bfb532fd0df8",
                "sha256:0984a4925a435b1da406122d4d7968dd861c1385afe3b45ba82b750f229811e2",
                "sha256:0e2b1fac190ae3ebfe37b979cc1ce69c81f4e4fe5746bb401dca63a9062cdaf1",
                "sha256:0f048dcf80db46f0098ccac01132761580d28e28bc0f78ae0d58048063317e15",
                "sha256:1257bdabf294dceb59f5e70c64a3e2f462c30c7ad68092d01bbbfb1c16b1ba36",
                "sha256:1c39c6016c32bc48dd54561950ebd6836e1670f2ae46128f67cf49e789c52824",
                "sha256:1d599671f396c4723d016dbddb72fe8e0397082b0a77a4fab8028923bec050e8",
                "sha256:28b16024becceed8c6dfbc75629e27788d8a3f9030691a1dbf9821a128b22c36",
                "sha256:2bb1a08b8008b281856e5971307cc386a8e9c5b625ac297e853d36da6efe9c17",
                "sha256:30c5e0cb5ae493c04c8b42916e52ca38079f1b235c2f8ae5f4527b963c401caf",
                "sha256:31000ec67d4221a71bd3f67df918b1f88f676f1c3b535a7eb473255fdc0b83fc",
                "sha256:386c8bf53c502fff58903061338ce4f4950cbdcb23e2902d86c0f722b786bbe3",
                "sha256:3edc8d958eb099c634dace3c7e16560ae474aa3803a5df240542b305d14e14ed",
                "sha256:45398b671ac6d70e67da8e4224a065cec6a93541bb7aebe1b198a61b58c7b702",
                "sha256:46bf43160c1a35f7ec506d254e5c890f3c03648a4dbac12d624e4490a7046cd1",
                "sha256:4ceb10419a9adf4460ea14cfd6bc43d08701f0835e979bf821052f1805850fe8",
                "sha256:51392eae71afec0d0c8fb1a53b204dbb3bcabcb3c9b807eedf3e1e6ccf2de903",
                "sha256:5da5719280082ac6bd9aa7becb3938dc9f9cbd57fac7d2871717b1feb0902ab6",
                "sha256:610faea79c43e44c71e1ec53a554553fa22321b65fae24889706c0a84d4ad86d",
                "sha256:636062ea65bd0195bc012fea9321aca499c0504409f413dc88af450b57ffd03b",
                "sha256:6883e737d7d9e4899a8a695e00ec36bd4e5e4f18fabe0aca0efe0a4b44cdb13e",
                "sha256:6b8b4a92e1c65048ff98cfe1f735ef8f1ceb72e3d5f0c25fdb12087a23da22be",
                "sha256:6f17be4345073b0a7b8ea599688f692ac3ef23ce28e5df79c04de519dbc4912c",
                "sha256:706510fe141c86a69c8ddc029c7910003a17353970cff3b904ff0686a5927683",
                "sha256:72e72408cad3d5419375fc87d289076ee319835bdfa2caad331e377589aebba9",
                "sha256:733e99bc2df47476e3848417c5a4540522f234dfd4ef3ab7fafdf555b082ec0c",
                "sha256:7596d6620d3fa590f677e9ee430df2958d2d6d6de2feeae5b20e82c00b76fbf8",
                "sha256:78122be759c3f8a014ce010908ae03364d00a1f81ab5c7f4a7a5120607ea56e1",
                "sha256:805b4371bf7197c329fcb3ead37e710d1bca9da5d583f5073b799d5c5bd1eee4",
                "sha256:85a950a4ac9c359340d5963966e3e0a94a676bd6245a4b55bc43949eee26a655",
                "sha256:8f2cdc858323644ab277e9bb925ad72ae0e67f69e804f4898c070998d50b1a67",
                "sha256:9755e4345d1ec879e3849e62222a18c7174d65a6a92d5b346b1863912168b595",
                "sha256:98e3969bcff97cae1b2def8ba499ea3d6f31ddfdb7635374834cf89a1a08ecf0",
                "sha256:a08d7e755f8ed21095a310a693525137cfe756ce62d066e53f502a83dc550f65",
                "sha256:a1ed2dd2972641495a3ec98445e09766f077aee98a1c896dcb4ad0d303628e41",
                "sha256:a24ed04c8ffd54b0729c07cee15a81d964e6fee0e3d4d342a27b020d22959dc6",
                "sha256:a45e3c6913c5b87b3ff120dcdc03f6131fa0065027d0ed7ee6190736a74cd401",
                "sha256:a9b15d491f3ad5d692e11f6b71f7857e7835eb677955c00cc0aefcd0669adaf6",
                "sha256:ad9413ccdeda48c5afdae7e4fa2192157e991ff761e7ab8fdd8926f40b160cc3",
                "sha256:b2ab587605f4ba0bf81dc0cb08a41bd1c0a5906bd59243d56bad7668a6fc6c16",
                "sha256:b62ce867176a75d03a665bad002af8e6d54644fad99a3c70905c543130e39d93",
                "sha256:c03e868a0b3bc35839ba98e74211ed2b05d2119be4e8a0f224fba9384f1fe02e",
                "sha256:c59d6e989d07460165cc5ad3c61f9fd8f1b4796eacbd81cee78957842b834af4",
                "sha256:c7eac2ef9b63c79431bc4b25f1cd649d7f061a28808cbc6c47b534bd789ef964",
                "sha256:c9c3d058ebabb74db66e431095118094d06abf53284d9c81f27300d0e0d8bc7c",
                "sha256:ca74b8dbe6e8e8263c0ffd60277de77dcee6c837a3d0881d8c1ead7268c9e576",
                "sha256:caaf0640ef5f5517f49bc275eca1406b0ffa6aa184892812030f04c2abf589a0",
                "sha256:cdf5ce3acdfd1661132f2a9c19cac174758dc2352bfe37d98aa7512c6b7178b3",
                "sha256:d016c76bdd850f3c626af19b0542c9677ba156e4ee4fccfdd7848803533ef662",
                "sha256:d01b12eeeb4427d3110de311e1774046ad344f5b1a7403101878976ecd7a10f3",
                "sha256:d63afe322132c194cf832bfec0dc69a99fb9bb6bbd550f161a49e9e855cc78ff",
                "sha256:da95af8214998d77a98cc14e3a3bd00aa191526343078b530ceb0bd710fb48a5",
                "sha256:dd398dbc6773384a17fe0d3e7eeb8d1a21c2200473ee6806bb5e6a8e62bb73dd",
                "sha256:de2ea4b5833625383e464549fec1bc395c1bdeeb5f25c4a3a82b5a8c756ec22f",
                "sha256:de55b766c7aa2e2a3092c51e0483d700341182f08e67c63630d5b6f200bb28e5",
                "sha256:df8b1c11f177bc2313ec4b2d46baec87a5f3e71fc8b45dab2ee7cae86d9aba14",
                "sha256:e03eab0a8677fa80d646b5ddece1cbeaf556c313dcfac435ba11f107ba117b5d",
                "sha256:e221cf152cff04059d011ee126477f0d9588303eb57e88923578ace7baad17f9",
                "sha256:e31ae45bc2e29f6b2abd0de1cc3b9d5205aa847cafaecb8af1476a609a2f6eb7",
                "sha256:edae79245293e15384b51f88b00613ba9f7198016a5948b5dddf4917d4d26382",
                "sha256:f1e22e8c4419538cb197e4dd60acc919d7696e5ef98ee4da4e01d3f8cfa4cc5a",
                "sha256:f3a2b4222ce6b60e2e8b337bb9596923045681d71e5a082783484d845390938e",
                "sha256:f6a16c31041f09ead72d69f583767292f750d24913dadacf5756b966aacb3f1a",
                "sha256:f75c7ab1f9e4aca5414ed4d8e5c0e303a34f4421f8a0d47a4d019ceff0ab6af4",
                "sha256:f79fc4fc25f1c8698ff97788206bb3c2598949bfe0fef03d299eb1b5356ada99",
                "sha256:f7f5baafcc48261359e14bcd6d9bff6d4b28d9103847c9e136694cb0501aef87",
                "sha256:fc48c783f9c87e60831201f2cce7f3b2e4846bf4d8728eabe54d60700b318a0b"
            ],
            "markers": "python_version >= '3.8'",
            "version": "==1.17.1"
        },
        "channels": {
            "hashes": [
                "sha256:8d7208e48ab8fdb972aaeae8311ce920637d97656ffc7ae5eca4f93f84bcd9a0",
                "sha256:ff36a6e1576cacf40bcdc615fa7aece7a709fc4fdd2dc87f2971f4061ffdaa81"
            ],
            "index": "pypi",
            "markers": "python_version >= '3.8'",
            "version": "==4.2.2"
        },
        "channels-redis": {
            "hashes": [
                "sha256:2ca33105b3a04b5a327a9c47dd762b546f30b76a0cd3f3f593a23d91d346b6f4",
                "sha256:8375e81493e684792efe6e6eca60ef3d7782ef76c6664057d2e5c31e80d636dd"
            ],
            "index": "pypi",
            "markers": "python_version >= '3.8'",
            "version": "==4.2.1"
        },
        "charset-normalizer": {
            "hashes": [
                "sha256:0167ddc8ab6508fe81860a57dd472b2ef4060e8d378f0cc555707126830f2537",
                "sha256:01732659ba9b5b873fc117534143e4feefecf3b2078b0a6a2e925271bb6f4cfa",
                "sha256:01ad647cdd609225c5350561d084b42ddf732f4eeefe6e678765636791e78b9a",
                "sha256:04432ad9479fa40ec0f387795ddad4437a2b50417c69fa275e212933519ff294",
                "sha256:0907f11d019260cdc3f94fbdb23ff9125f6b5d1039b76003b5b0ac9d6a6c9d5b",
                "sha256:0924e81d3d5e70f8126529951dac65c1010cdf117bb75eb02dd12339b57749dd",
                "sha256:09b26ae6b1abf0d27570633b2b078a2a20419c99d66fb2823173d73f188ce601",
                "sha256:09b5e6733cbd160dcc09589227187e242a30a49ca5cefa5a7edd3f9d19ed53fd",
                "sha256:0af291f4fe114be0280cdd29d533696a77b5b49cfde5467176ecab32353395c4",
                "sha256:0f55e69f030f7163dffe9fd0752b32f070566451afe180f99dbeeb81f511ad8d",
                "sha256:1a2bc9f351a75ef49d664206d51f8e5ede9da246602dc2d2726837620ea034b2",
                "sha256:22e14b5d70560b8dd51ec22863f370d1e595ac3d024cb8ad7d308b4cd95f8313",
                "sha256:234ac59ea147c59ee4da87a0c0f098e9c8d169f4dc2a159ef720f1a61bbe27cd",
                "sha256:2369eea1ee4a7610a860d88f268eb39b95cb588acd7235e02fd5a5601773d4fa",
                "sha256:237bdbe6159cff53b4f24f397d43c6336c6b0b42affbe857970cefbb620911c8",
                "sha256:28bf57629c75e810b6ae989f03c0828d64d6b26a5e205535585f96093e405ed1",
                "sha256:2967f74ad52c3b98de4c3b32e1a44e32975e008a9cd2a8cc8966d6a5218c5cb2",
                "sha256:2a75d49014d118e4198bcee5ee0a6f25856b29b12dbf7cd012791f8a6cc5c496",
                "sha256:2bdfe3ac2e1bbe5b59a1a63721eb3b95fc9b6817ae4a46debbb4e11f6232428d",
                "sha256:2d074908e1aecee37a7635990b2c6d504cd4766c7bc9fc86d63f9c09af3fa11b",
                "sha256:2fb9bd477fdea8684f78791a6de97a953c51831ee2981f8e4f583ff3b9d9687e",
                "sha256:311f30128d7d333eebd7896965bfcfbd0065f1716ec92bd5638d7748eb6f936a",
                "sha256:329ce159e82018d646c7ac45b01a430369d526569ec08516081727a20e9e4af4",
                "sha256:345b0426edd4e18138d6528aed636de7a9ed169b4aaf9d61a8c19e39d26838ca",
                "sha256:363e2f92b0f0174b2f8238240a1a30142e3db7b957a5dd5689b0e75fb717cc78",
                "sha256:3a3bd0dcd373514dcec91c411ddb9632c0d7d92aed7093b8c3bbb6d69ca74408",
                "sha256:3bed14e9c89dcb10e8f3a29f9ccac4955aebe93c71ae803af79265c9ca5644c5",
                "sha256:44251f18cd68a75b56585dd00dae26183e102cd5e0f9f1466e6df5da2ed64ea3",
                "sha256:44ecbf16649486d4aebafeaa7ec4c9fed8b88101f4dd612dcaf65d5e815f837f",
                "sha256:4532bff1b8421fd0a320463030c7520f56a79c9024a4e88f01c537316019005a",
                "sha256:49402233c892a461407c512a19435d1ce275543138294f7ef013f0b63d5d3765",
                "sha256:4c0907b1928a36d5a998d72d64d8eaa7244989f7aaaf947500d3a800c83a3fd6",
                "sha256:4d86f7aff21ee58f26dcf5ae81a9addbd914115cdebcbb2217e4f0ed8982e146",
                "sha256:5777ee0881f9499ed0f71cc82cf873d9a0ca8af166dfa0af8ec4e675b7df48e6",
                "sha256:5df196eb874dae23dcfb968c83d4f8fdccb333330fe1fc278ac5ceeb101003a9",
                "sha256:619a609aa74ae43d90ed2e89bdd784765de0a25ca761b93e196d938b8fd1dbbd",
                "sha256:6e27f48bcd0957c6d4cb9d6fa6b61d192d0b13d5ef563e5f2ae35feafc0d179c",
                "sha256:6ff8a4a60c227ad87030d76e99cd1698345d4491638dfa6673027c48b3cd395f",
                "sha256:73d94b58ec7fecbc7366247d3b0b10a21681004153238750bb67bd9012414545",
                "sha256:7461baadb4dc00fd9e0acbe254e3d7d2112e7f92ced2adc96e54ef6501c5f176",
                "sha256:75832c08354f595c760a804588b9357d34ec00ba1c940c15e31e96d902093770",
                "sha256:7709f51f5f7c853f0fb938bcd3bc59cdfdc5203635ffd18bf354f6967ea0f824",
                "sha256:78baa6d91634dfb69ec52a463534bc0df05dbd546209b79a3880a34487f4b84f",
                "sha256:7974a0b5ecd505609e3b19742b60cee7aa2aa2fb3151bc917e6e2646d7667dcf",
                "sha256:7a4f97a081603d2050bfaffdefa5b02a9ec823f8348a572e39032caa8404a487",
                "sha256:7b1bef6280950ee6c177b326508f86cad7ad4dff12454483b51d8b7d673a2c5d",
                "sha256:7d053096f67cd1241601111b698f5cad775f97ab25d81567d3f59219b5f1adbd",
                "sha256:804a4d582ba6e5b747c625bf1255e6b1507465494a40a2130978bda7b932c90b",
                "sha256:807f52c1f798eef6cf26beb819eeb8819b1622ddfeef9d0977a8502d4db6d534",
                "sha256:80ed5e856eb7f30115aaf94e4a08114ccc8813e6ed1b5efa74f9f82e8509858f",
                "sha256:8417cb1f36cc0bc7eaba8ccb0e04d55f0ee52df06df3ad55259b9a323555fc8b",
                "sha256:8436c508b408b82d87dc5f62496973a1805cd46727c34440b0d29d8a2f50a6c9",
                "sha256:89149166622f4db9b4b6a449256291dc87a99ee53151c74cbd82a53c8c2f6ccd",
                "sha256:8bfa33f4f2672964266e940dd22a195989ba31669bd84629f05fab3ef4e2d125",
                "sha256:8c60ca7339acd497a55b0ea5d506b2a2612afb2826560416f6894e8b5770d4a9",
                "sha256:91b36a978b5ae0ee86c394f5a54d6ef44db1de0815eb43de826d41d21e4af3de",
                "sha256:955f8851919303c92343d2f66165294848d57e9bba6cf6e3625485a70a038d11",
                "sha256:97f68b8d6831127e4787ad15e6757232e14e12060bec17091b85eb1486b91d8d",
                "sha256:9b23ca7ef998bc739bf6ffc077c2116917eabcc901f88da1b9856b210ef63f35",
                "sha256:9f0b8b1c6d84c8034a44893aba5e767bf9c7a211e313a9605d9c617d7083829f",
                "sha256:aabfa34badd18f1da5ec1bc2715cadc8dca465868a4e73a0173466b688f29dda",
                "sha256:ab36c8eb7e454e34e60eb55ca5d241a5d18b2c6244f6827a30e451c42410b5f7",
                "sha256:b010a7a4fd316c3c484d482922d13044979e78d1861f0e0650423144c616a46a",
                "sha256:b1ac5992a838106edb89654e0aebfc24f5848ae2547d22c2c3f66454daa11971",
                "sha256:b7b2d86dd06bfc2ade3312a83a5c364c7ec2e3498f8734282c6c3d4b07b346b8",
                "sha256:b97e690a2118911e39b4042088092771b4ae3fc3aa86518f84b8cf6888dbdb41",
                "sha256:bc2722592d8998c870fa4e290c2eec2c1569b87fe58618e67d38b4665dfa680d",
                "sha256:c0429126cf75e16c4f0ad00ee0eae4242dc652290f940152ca8c75c3a4b6ee8f",
                "sha256:c30197aa96e8eed02200a83fba2657b4c3acd0f0aa4bdc9f6c1af8e8962e0757",
                "sha256:c4c3e6da02df6fa1410a7680bd3f63d4f710232d3139089536310d027950696a",
                "sha256:c75cb2a3e389853835e84a2d8fb2b81a10645b503eca9bcb98df6b5a43eb8886",
                "sha256:c96836c97b1238e9c9e3fe90844c947d5afbf4f4c92762679acfe19927d81d77",
                "sha256:d7f50a1f8c450f3925cb367d011448c39239bb3eb4117c36a6d354794de4ce76",
                "sha256:d973f03c0cb71c5ed99037b870f2be986c3c05e63622c017ea9816881d2dd247",
                "sha256:d98b1668f06378c6dbefec3b92299716b931cd4e6061f3c875a71ced1780ab85",
                "sha256:d9c3cdf5390dcd29aa8056d13e8e99526cda0305acc038b96b30352aff5ff2bb",
                "sha256:dad3e487649f498dd991eeb901125411559b22e8d7ab25d3aeb1af367df5efd7",
                "sha256:dccbe65bd2f7f7ec22c4ff99ed56faa1e9f785482b9bbd7c717e26fd723a1d1e",
                "sha256:dd78cfcda14a1ef52584dbb008f7ac81c1328c0f58184bf9a84c49c605002da6",
                "sha256:e218488cd232553829be0664c2292d3af2eeeb94b32bea483cf79ac6a694e037",
                "sha256:e358e64305fe12299a08e08978f51fc21fac060dcfcddd95453eabe5b93ed0e1",
                "sha256:ea0d8d539afa5eb2728aa1932a988a9a7af94f18582ffae4bc10b3fbdad0626e",
                "sha256:eab677309cdb30d047996b36d34caeda1dc91149e4fdca0b1a039b3f79d9a807",
                "sha256:eb8178fe3dba6450a3e024e95ac49ed3400e506fd4e9e5c32d30adda88cbd407",
                "sha256:ecddf25bee22fe4fe3737a399d0d177d72bc22be6913acfab364b40bce1ba83c",
                "sha256:eea6ee1db730b3483adf394ea72f808b6e18cf3cb6454b4d86e04fa8c4327a12",
                "sha256:f08ff5e948271dc7e18a35641d2f11a4cd8dfd5634f55228b691e62b37125eb3",
                "sha256:f30bf9fd9be89ecb2360c7d94a711f00c09b976258846efe40db3d05828e8089",
                "sha256:fa88b843d6e211393a37219e6a1c1df99d35e8fd90446f1118f4216e307e48cd",
                "sha256:fc54db6c8593ef7d4b2a331b58653356cf04f67c960f584edb7c3d8c97e8f39e",
                "sha256:fd4ec41f914fa74ad1b8304bbc634b3de73d2a0889bd32076342a573e0779e00",
                "sha256:ffc9202a29ab3920fa812879e95a9e78b2465fd10be7fcbd042899695d75e616"
            ],
            "markers": "python_version >= '3.7'",
            "version": "==3.4.1"
        },
<<<<<<< HEAD
        "clerk-backend-api": {
            "hashes": [
                "sha256:2b1498775c98c9f4e07e5ba06e98aea794577a8e1204b32329a71df064214175",
                "sha256:6da1a32fc8609354b5f3d0b46a032f01c67f17068fe004b91fa6e3f2733ecb37"
            ],
            "index": "pypi",
            "markers": "python_version >= '3.9'",
            "version": "==1.8.0"
=======
        "click": {
            "hashes": [
                "sha256:63c132bbbed01578a06712a2d1f497bb62d9c1c0d329b7903a866228027263b2",
                "sha256:ed53c9d8990d83c2a27deae68e4ee337473f6330c040a31d4225c9574d16096a"
            ],
            "markers": "python_version >= '3.7'",
            "version": "==8.1.8"
        },
        "colorama": {
            "hashes": [
                "sha256:08695f5cb7ed6e0531a20572697297273c47b8cae5a63ffc6d6ed5c201be6e44",
                "sha256:4f1d9991f5acc0ca119f9d443620b77f9d6b33703e51011c16baf57afb285fc6"
            ],
            "markers": "python_version >= '2.7' and python_version not in '3.0, 3.1, 3.2, 3.3, 3.4, 3.5, 3.6'",
            "version": "==0.4.6"
        },
        "constantly": {
            "hashes": [
                "sha256:3fd9b4d1c3dc1ec9757f3c52aef7e53ad9323dbe39f51dfd4c43853b68dfa3f9",
                "sha256:aa92b70a33e2ac0bb33cd745eb61776594dc48764b06c35e0efd050b7f1c7cbd"
            ],
            "markers": "python_version >= '3.8'",
            "version": "==23.10.4"
>>>>>>> 1da98f42
        },
        "cryptography": {
            "hashes": [
                "sha256:0c580952eef9bf68c4747774cde7ec1d85a6e61de97281f2dba83c7d2c806362",
                "sha256:0f996e7268af62598f2fc1204afa98a3b5712313a55c4c9d434aef49cadc91d4",
                "sha256:1ec0bcf7e17c0c5669d881b1cd38c4972fade441b27bda1051665faaa89bdcaa",
                "sha256:281c945d0e28c92ca5e5930664c1cefd85efe80e5c0d2bc58dd63383fda29f83",
                "sha256:2ce6fae5bdad59577b44e4dfed356944fbf1d925269114c28be377692643b4ff",
                "sha256:315b9001266a492a6ff443b61238f956b214dbec9910a081ba5b6646a055a805",
                "sha256:443c4a81bb10daed9a8f334365fe52542771f25aedaf889fd323a853ce7377d6",
                "sha256:4a02ded6cd4f0a5562a8887df8b3bd14e822a90f97ac5e544c162899bc467664",
                "sha256:53a583b6637ab4c4e3591a15bc9db855b8d9dee9a669b550f311480acab6eb08",
                "sha256:63efa177ff54aec6e1c0aefaa1a241232dcd37413835a9b674b6e3f0ae2bfd3e",
                "sha256:74f57f24754fe349223792466a709f8e0c093205ff0dca557af51072ff47ab18",
                "sha256:7e1ce50266f4f70bf41a2c6dc4358afadae90e2a1e5342d3c08883df1675374f",
                "sha256:81ef806b1fef6b06dcebad789f988d3b37ccaee225695cf3e07648eee0fc6b73",
                "sha256:846da004a5804145a5f441b8530b4bf35afbf7da70f82409f151695b127213d5",
                "sha256:8ac43ae87929a5982f5948ceda07001ee5e83227fd69cf55b109144938d96984",
                "sha256:9762ea51a8fc2a88b70cf2995e5675b38d93bf36bd67d91721c309df184f49bd",
                "sha256:a2a431ee15799d6db9fe80c82b055bae5a752bef645bba795e8e52687c69efe3",
                "sha256:bf7a1932ac4176486eab36a19ed4c0492da5d97123f1406cf15e41b05e787d2e",
                "sha256:c2e6fc39c4ab499049df3bdf567f768a723a5e8464816e8f009f121a5a9f4405",
                "sha256:cbeb489927bd7af4aa98d4b261af9a5bc025bd87f0e3547e11584be9e9427be2",
                "sha256:d03b5621a135bffecad2c73e9f4deb1a0f977b9a8ffe6f8e002bf6c9d07b918c",
                "sha256:d56e96520b1020449bbace2b78b603442e7e378a9b3bd68de65c782db1507995",
                "sha256:df6b6c6d742395dd77a23ea3728ab62f98379eff8fb61be2744d4679ab678f73",
                "sha256:e1be4655c7ef6e1bbe6b5d0403526601323420bcf414598955968c9ef3eb7d16",
                "sha256:f18c716be16bc1fea8e95def49edf46b82fccaa88587a45f8dc0ff6ab5d8e0a7",
                "sha256:f46304d6f0c6ab8e52770addfa2fc41e6629495548862279641972b6215451cd",
                "sha256:f7b178f11ed3664fd0e995a47ed2b5ff0a12d893e41dd0494f406d1cf555cab7"
            ],
            "markers": "python_version >= '3.7'",
            "version": "==43.0.3"
        },
        "daphne": {
            "hashes": [
                "sha256:618d1322bb4d875342b99dd2a10da2d9aae7ee3645f765965fdc1e658ea5290a",
                "sha256:fcbcace38eb86624ae247c7ffdc8ac12f155d7d19eafac4247381896d6f33761"
            ],
            "index": "pypi",
            "markers": "python_version >= '3.8'",
            "version": "==4.1.2"
        },
        "defusedxml": {
            "hashes": [
                "sha256:1bb3032db185915b62d7c6209c5a8792be6a32ab2fedacc84e01b52c51aa3e69",
                "sha256:a352e7e428770286cc899e2542b6cdaedb2b4953ff269a210103ec58f6198a61"
            ],
            "markers": "python_version >= '2.7' and python_version not in '3.0, 3.1, 3.2, 3.3, 3.4'",
            "version": "==0.7.1"
        },
        "deprecated": {
            "hashes": [
                "sha256:422b6f6d859da6f2ef57857761bfb392480502a64c3028ca9bbe86085d72115d",
                "sha256:bd5011788200372a32418f888e326a09ff80d0214bd961147cfed01b5c018eec"
            ],
            "markers": "python_version >= '2.7' and python_version not in '3.0, 3.1, 3.2, 3.3'",
            "version": "==1.2.18"
        },
        "django": {
            "hashes": [
                "sha256:1a47f7a7a3d43ce64570d350e008d2949abe8c7e21737b351b6a1611277c6d89",
                "sha256:91ceed4e3a6db5aedced65e3c8f963118ea9ba753fc620831c77074e620e7d83"
            ],
            "index": "pypi",
            "markers": "python_version >= '3.10'",
            "version": "==5.2"
        },
        "django-cors-headers": {
            "hashes": [
                "sha256:6fdf31bf9c6d6448ba09ef57157db2268d515d94fc5c89a0a1028e1fc03ee52b",
                "sha256:f1c125dcd58479fe7a67fe2499c16ee38b81b397463cf025f0e2c42937421070"
            ],
            "index": "pypi",
            "markers": "python_version >= '3.9'",
            "version": "==4.7.0"
        },
        "django-extensions": {
            "hashes": [
                "sha256:0699a7af28f2523bf8db309a80278519362cd4b6e1fd0a8cd4bf063e1e023336",
                "sha256:7b70a4d28e9b840f44694e3f7feb54f55d495f8b3fa6c5c0e5e12bcb2aa3cdeb"
            ],
            "index": "pypi",
            "markers": "python_version >= '3.9'",
            "version": "==4.1"
        },
        "djangorestframework": {
            "hashes": [
                "sha256:bea7e9f6b96a8584c5224bfb2e4348dfb3f8b5e34edbecb98da258e892089361",
                "sha256:f022ff46613584de994c0c6a4aebbace5fd700555fbe9d33b865ebf173eba6c9"
            ],
            "index": "pypi",
            "markers": "python_version >= '3.9'",
            "version": "==3.16.0"
        },
        "djangorestframework-simplejwt": {
            "hashes": [
                "sha256:474a1b737067e6462b3609627a392d13a4da8a08b1f0574104ac6d7b1406f90e",
                "sha256:4ef6b38af20cdde4a4a51d1fd8e063cbbabb7b45f149cc885d38d905c5a62edb"
            ],
            "index": "pypi",
            "markers": "python_version >= '3.9'",
            "version": "==5.5.0"
        },
        "djoser": {
            "hashes": [
                "sha256:386f337b9e05cb82354525fe2b6fec19fb1743e93e53b5b4b9dfaffccc38789f",
                "sha256:4e7e2716b5b961f1289b5e49b2216ba5c18eb2a3b4b597dd6430638716ff5107"
            ],
            "index": "pypi",
            "markers": "python_version >= '3.8' and python_version < '4.0'",
            "version": "==2.3.1"
        },
        "drf-spectacular": {
            "hashes": [
                "sha256:2c778a47a40ab2f5078a7c42e82baba07397bb35b074ae4680721b2805943061",
                "sha256:856e7edf1056e49a4245e87a61e8da4baff46c83dbc25be1da2df77f354c7cb4"
            ],
            "index": "pypi",
            "markers": "python_version >= '3.7'",
            "version": "==0.28.0"
        },
        "eval-type-backport": {
            "hashes": [
                "sha256:cb6ad7c393517f476f96d456d0412ea80f0a8cf96f6892834cd9340149111b0a",
                "sha256:f0576b4cf01ebb5bd358d02314d31846af5e07678387486e2c798af0e7d849c1"
            ],
            "markers": "python_version >= '3.8'",
            "version": "==0.2.2"
        },
        "faker": {
            "hashes": [
                "sha256:ad9dc66a3b84888b837ca729e85299a96b58fdaef0323ed0baace93c9614af06",
                "sha256:dc2f730be71cb770e9c715b13374d80dbcee879675121ab51f9683d262ae9a1c"
            ],
            "index": "pypi",
            "markers": "python_version >= '3.9'",
            "version": "==37.1.0"
        },
<<<<<<< HEAD
        "h11": {
            "hashes": [
                "sha256:8f19fbbe99e72420ff35c00b27a34cb9937e902a8b810e2c88300c6f0a3b699d",
                "sha256:e3fe4ac4b851c468cc8363d500db52c2ead036020723024a109d37346efaa761"
            ],
            "markers": "python_version >= '3.7'",
            "version": "==0.14.0"
        },
        "httpcore": {
            "hashes": [
                "sha256:8551cb62a169ec7162ac7be8d4817d561f60e08eaa485234898414bb5a8a0b4c",
                "sha256:a3fff8f43dc260d5bd363d9f9cf1830fa3a458b332856f34282de498ed420edd"
            ],
            "markers": "python_version >= '3.8'",
            "version": "==1.0.7"
        },
        "httpx": {
            "hashes": [
                "sha256:75e98c5f16b0f35b567856f597f06ff2270a374470a5c2392242528e3e3e42fc",
                "sha256:d909fcccc110f8c7faf814ca82a9a4d816bc5a6dbfea25d6591d6985b8ba59ad"
            ],
            "markers": "python_version >= '3.8'",
            "version": "==0.28.1"
=======
        "filelock": {
            "hashes": [
                "sha256:adbc88eabb99d2fec8c9c1b229b171f18afa655400173ddc653d5d01501fb9f2",
                "sha256:c401f4f8377c4464e6db25fff06205fd89bdd83b65eb0488ed1b160f780e21de"
            ],
            "markers": "python_version >= '3.9'",
            "version": "==3.18.0"
        },
        "fsspec": {
            "hashes": [
                "sha256:2daf8dc3d1dfa65b6aa37748d112773a7a08416f6c70d96b264c96476ecaf711",
                "sha256:e52c77ef398680bbd6a98c0e628fbc469491282981209907bbc8aea76a04fdc6"
            ],
            "markers": "python_version >= '3.9'",
            "version": "==2025.3.2"
        },
        "h11": {
            "hashes": [
                "sha256:4e35b956cf45792e4caa5885e69fba00bdbc6ffafbfa020300e549b208ee5ff1",
                "sha256:63cf8bbe7522de3bf65932fda1d9c2772064ffb3dae62d55932da54b31cb6c86"
            ],
            "markers": "python_version >= '3.8'",
            "version": "==0.16.0"
        },
        "httptools": {
            "hashes": [
                "sha256:0614154d5454c21b6410fdf5262b4a3ddb0f53f1e1721cfd59d55f32138c578a",
                "sha256:0e563e54979e97b6d13f1bbc05a96109923e76b901f786a5eae36e99c01237bd",
                "sha256:16e603a3bff50db08cd578d54f07032ca1631450ceb972c2f834c2b860c28ea2",
                "sha256:288cd628406cc53f9a541cfaf06041b4c71d751856bab45e3702191f931ccd17",
                "sha256:28908df1b9bb8187393d5b5db91435ccc9c8e891657f9cbb42a2541b44c82fc8",
                "sha256:322d20ea9cdd1fa98bd6a74b77e2ec5b818abdc3d36695ab402a0de8ef2865a3",
                "sha256:342dd6946aa6bda4b8f18c734576106b8a31f2fe31492881a9a160ec84ff4bd5",
                "sha256:345c288418f0944a6fe67be8e6afa9262b18c7626c3ef3c28adc5eabc06a68da",
                "sha256:3c73ce323711a6ffb0d247dcd5a550b8babf0f757e86a52558fe5b86d6fefcc0",
                "sha256:40a5ec98d3f49904b9fe36827dcf1aadfef3b89e2bd05b0e35e94f97c2b14721",
                "sha256:40b0f7fe4fd38e6a507bdb751db0379df1e99120c65fbdc8ee6c1d044897a636",
                "sha256:40dc6a8e399e15ea525305a2ddba998b0af5caa2566bcd79dcbe8948181eeaff",
                "sha256:4b36913ba52008249223042dca46e69967985fb4051951f94357ea681e1f5dc0",
                "sha256:4d87b29bd4486c0093fc64dea80231f7c7f7eb4dc70ae394d70a495ab8436071",
                "sha256:4e93eee4add6493b59a5c514da98c939b244fce4a0d8879cd3f466562f4b7d5c",
                "sha256:59e724f8b332319e2875efd360e61ac07f33b492889284a3e05e6d13746876f4",
                "sha256:69422b7f458c5af875922cdb5bd586cc1f1033295aa9ff63ee196a87519ac8e1",
                "sha256:703c346571fa50d2e9856a37d7cd9435a25e7fd15e236c397bf224afaa355fe9",
                "sha256:85071a1e8c2d051b507161f6c3e26155b5c790e4e28d7f236422dbacc2a9cc44",
                "sha256:856f4bc0478ae143bad54a4242fccb1f3f86a6e1be5548fecfd4102061b3a083",
                "sha256:85797e37e8eeaa5439d33e556662cc370e474445d5fab24dcadc65a8ffb04003",
                "sha256:90d96a385fa941283ebd231464045187a31ad932ebfa541be8edf5b3c2328959",
                "sha256:94978a49b8f4569ad607cd4946b759d90b285e39c0d4640c6b36ca7a3ddf2efc",
                "sha256:aafe0f1918ed07b67c1e838f950b1c1fabc683030477e60b335649b8020e1076",
                "sha256:ab9ba8dcf59de5181f6be44a77458e45a578fc99c31510b8c65b7d5acc3cf490",
                "sha256:ade273d7e767d5fae13fa637f4d53b6e961fb7fd93c7797562663f0171c26660",
                "sha256:b799de31416ecc589ad79dd85a0b2657a8fe39327944998dea368c1d4c9e55e6",
                "sha256:c26f313951f6e26147833fc923f78f95604bbec812a43e5ee37f26dc9e5a686c",
                "sha256:ca80b7485c76f768a3bc83ea58373f8db7b015551117375e4918e2aa77ea9b50",
                "sha256:d1ffd262a73d7c28424252381a5b854c19d9de5f56f075445d33919a637e3547",
                "sha256:d3f0d369e7ffbe59c4b6116a44d6a8eb4783aae027f2c0b366cf0aa964185dba",
                "sha256:d54efd20338ac52ba31e7da78e4a72570cf729fac82bc31ff9199bedf1dc7440",
                "sha256:dacdd3d10ea1b4ca9df97a0a303cbacafc04b5cd375fa98732678151643d4988",
                "sha256:db353d22843cf1028f43c3651581e4bb49374d85692a85f95f7b9a130e1b2cab",
                "sha256:db78cb9ca56b59b016e64b6031eda5653be0589dba2b1b43453f6e8b405a0970",
                "sha256:deee0e3343f98ee8047e9f4c5bc7cedbf69f5734454a94c38ee829fb2d5fa3c1",
                "sha256:df017d6c780287d5c80601dafa31f17bddb170232d85c066604d8558683711a2",
                "sha256:df959752a0c2748a65ab5387d08287abf6779ae9165916fe053e68ae1fbdc47f",
                "sha256:ec4f178901fa1834d4a060320d2f3abc5c9e39766953d038f1458cb885f47e81",
                "sha256:f47f8ed67cc0ff862b84a1189831d1d33c963fb3ce1ee0c65d3b0cbe7b711069",
                "sha256:f8787367fbdfccae38e35abf7641dafc5310310a5987b689f4c32cc8cc3ee975",
                "sha256:f9eb89ecf8b290f2e293325c646a211ff1c2493222798bb80a530c5e7502494f",
                "sha256:fc411e1c0a7dcd2f902c7c48cf079947a7e65b5485dea9decb82b9105ca71a43"
            ],
            "markers": "python_full_version >= '3.8.0'",
            "version": "==0.6.4"
        },
        "huggingface-hub": {
            "hashes": [
                "sha256:68ff05969927058cfa41df4f2155d4bb48f5f54f719dd0390103eefa9b191e28",
                "sha256:9a7897c5b6fd9dad3168a794a8998d6378210f5b9688d0dfc180b1a228dc2466"
            ],
            "markers": "python_full_version >= '3.8.0'",
            "version": "==0.30.2"
        },
        "hyperlink": {
            "hashes": [
                "sha256:427af957daa58bc909471c6c40f74c5450fa123dd093fc53efd2e91d2705a56b",
                "sha256:e6b14c37ecb73e89c77d78cdb4c2cc8f3fb59a885c5b3f819ff4ed80f25af1b4"
            ],
            "version": "==21.0.0"
>>>>>>> 1da98f42
        },
        "idna": {
            "hashes": [
                "sha256:12f65c9b470abda6dc35cf8e63cc574b1c52b11df2c86030af0ac09b01b13ea9",
                "sha256:946d195a0d259cbba61165e88e65941f16e9b36ea6ddb97f00452bae8b1287d3"
            ],
            "markers": "python_version >= '3.6'",
            "version": "==3.10"
        },
        "incremental": {
            "hashes": [
                "sha256:8cb2c3431530bec48ad70513931a760f446ad6c25e8333ca5d95e24b0ed7b8fe",
                "sha256:fb4f1d47ee60efe87d4f6f0ebb5f70b9760db2b2574c59c8e8912be4ebd464c9"
            ],
            "markers": "python_version >= '3.8'",
            "version": "==24.7.2"
        },
        "inflection": {
            "hashes": [
                "sha256:1a29730d366e996aaacffb2f1f1cb9593dc38e2ddd30c91250c6dde09ea9b417",
                "sha256:f38b2b640938a4f35ade69ac3d053042959b62a0f1076a5bbaa1b9526605a8a2"
            ],
            "markers": "python_version >= '3.5'",
            "version": "==0.5.1"
        },
        "jinja2": {
            "hashes": [
                "sha256:0137fb05990d35f1275a587e9aee6d56da821fc83491a0fb838183be43f66d6d",
                "sha256:85ece4451f492d0c13c5dd7c13a64681a86afae63a5f347908daf103ce6d2f67"
            ],
            "markers": "python_version >= '3.7'",
            "version": "==3.1.6"
        },
        "joblib": {
            "hashes": [
                "sha256:06d478d5674cbc267e7496a410ee875abd68e4340feff4490bcb7afb88060ae6",
                "sha256:2382c5816b2636fbd20a09e0f4e9dad4736765fdfb7dca582943b9c1366b3f0e"
            ],
            "markers": "python_version >= '3.8'",
            "version": "==1.4.2"
        },
        "jsonschema": {
            "hashes": [
                "sha256:d71497fef26351a33265337fa77ffeb82423f3ea21283cd9467bb03999266bc4",
                "sha256:fbadb6f8b144a8f8cf9f0b89ba94501d143e50411a1278633f56a7acf7fd5566"
            ],
            "markers": "python_version >= '3.8'",
            "version": "==4.23.0"
        },
        "jsonschema-specifications": {
            "hashes": [
                "sha256:4653bffbd6584f7de83a67e0d620ef16900b390ddc7939d56684d6c81e33f1af",
                "sha256:630159c9f4dbea161a6a2205c3011cc4f18ff381b189fff48bb39b9bf26ae608"
            ],
            "markers": "python_version >= '3.9'",
            "version": "==2025.4.1"
        },
        "markupsafe": {
            "hashes": [
                "sha256:0bff5e0ae4ef2e1ae4fdf2dfd5b76c75e5c2fa4132d05fc1b0dabcd20c7e28c4",
                "sha256:0f4ca02bea9a23221c0182836703cbf8930c5e9454bacce27e767509fa286a30",
                "sha256:1225beacc926f536dc82e45f8a4d68502949dc67eea90eab715dea3a21c1b5f0",
                "sha256:131a3c7689c85f5ad20f9f6fb1b866f402c445b220c19fe4308c0b147ccd2ad9",
                "sha256:15ab75ef81add55874e7ab7055e9c397312385bd9ced94920f2802310c930396",
                "sha256:1a9d3f5f0901fdec14d8d2f66ef7d035f2157240a433441719ac9a3fba440b13",
                "sha256:1c99d261bd2d5f6b59325c92c73df481e05e57f19837bdca8413b9eac4bd8028",
                "sha256:1e084f686b92e5b83186b07e8a17fc09e38fff551f3602b249881fec658d3eca",
                "sha256:2181e67807fc2fa785d0592dc2d6206c019b9502410671cc905d132a92866557",
                "sha256:2cb8438c3cbb25e220c2ab33bb226559e7afb3baec11c4f218ffa7308603c832",
                "sha256:3169b1eefae027567d1ce6ee7cae382c57fe26e82775f460f0b2778beaad66c0",
                "sha256:3809ede931876f5b2ec92eef964286840ed3540dadf803dd570c3b7e13141a3b",
                "sha256:38a9ef736c01fccdd6600705b09dc574584b89bea478200c5fbf112a6b0d5579",
                "sha256:3d79d162e7be8f996986c064d1c7c817f6df3a77fe3d6859f6f9e7be4b8c213a",
                "sha256:444dcda765c8a838eaae23112db52f1efaf750daddb2d9ca300bcae1039adc5c",
                "sha256:48032821bbdf20f5799ff537c7ac3d1fba0ba032cfc06194faffa8cda8b560ff",
                "sha256:4aa4e5faecf353ed117801a068ebab7b7e09ffb6e1d5e412dc852e0da018126c",
                "sha256:52305740fe773d09cffb16f8ed0427942901f00adedac82ec8b67752f58a1b22",
                "sha256:569511d3b58c8791ab4c2e1285575265991e6d8f8700c7be0e88f86cb0672094",
                "sha256:57cb5a3cf367aeb1d316576250f65edec5bb3be939e9247ae594b4bcbc317dfb",
                "sha256:5b02fb34468b6aaa40dfc198d813a641e3a63b98c2b05a16b9f80b7ec314185e",
                "sha256:6381026f158fdb7c72a168278597a5e3a5222e83ea18f543112b2662a9b699c5",
                "sha256:6af100e168aa82a50e186c82875a5893c5597a0c1ccdb0d8b40240b1f28b969a",
                "sha256:6c89876f41da747c8d3677a2b540fb32ef5715f97b66eeb0c6b66f5e3ef6f59d",
                "sha256:6e296a513ca3d94054c2c881cc913116e90fd030ad1c656b3869762b754f5f8a",
                "sha256:70a87b411535ccad5ef2f1df5136506a10775d267e197e4cf531ced10537bd6b",
                "sha256:7e94c425039cde14257288fd61dcfb01963e658efbc0ff54f5306b06054700f8",
                "sha256:846ade7b71e3536c4e56b386c2a47adf5741d2d8b94ec9dc3e92e5e1ee1e2225",
                "sha256:88416bd1e65dcea10bc7569faacb2c20ce071dd1f87539ca2ab364bf6231393c",
                "sha256:88b49a3b9ff31e19998750c38e030fc7bb937398b1f78cfa599aaef92d693144",
                "sha256:8c4e8c3ce11e1f92f6536ff07154f9d49677ebaaafc32db9db4620bc11ed480f",
                "sha256:8e06879fc22a25ca47312fbe7c8264eb0b662f6db27cb2d3bbbc74b1df4b9b87",
                "sha256:9025b4018f3a1314059769c7bf15441064b2207cb3f065e6ea1e7359cb46db9d",
                "sha256:93335ca3812df2f366e80509ae119189886b0f3c2b81325d39efdb84a1e2ae93",
                "sha256:9778bd8ab0a994ebf6f84c2b949e65736d5575320a17ae8984a77fab08db94cf",
                "sha256:9e2d922824181480953426608b81967de705c3cef4d1af983af849d7bd619158",
                "sha256:a123e330ef0853c6e822384873bef7507557d8e4a082961e1defa947aa59ba84",
                "sha256:a904af0a6162c73e3edcb969eeeb53a63ceeb5d8cf642fade7d39e7963a22ddb",
                "sha256:ad10d3ded218f1039f11a75f8091880239651b52e9bb592ca27de44eed242a48",
                "sha256:b424c77b206d63d500bcb69fa55ed8d0e6a3774056bdc4839fc9298a7edca171",
                "sha256:b5a6b3ada725cea8a5e634536b1b01c30bcdcd7f9c6fff4151548d5bf6b3a36c",
                "sha256:ba8062ed2cf21c07a9e295d5b8a2a5ce678b913b45fdf68c32d95d6c1291e0b6",
                "sha256:ba9527cdd4c926ed0760bc301f6728ef34d841f405abf9d4f959c478421e4efd",
                "sha256:bbcb445fa71794da8f178f0f6d66789a28d7319071af7a496d4d507ed566270d",
                "sha256:bcf3e58998965654fdaff38e58584d8937aa3096ab5354d493c77d1fdd66d7a1",
                "sha256:c0ef13eaeee5b615fb07c9a7dadb38eac06a0608b41570d8ade51c56539e509d",
                "sha256:cabc348d87e913db6ab4aa100f01b08f481097838bdddf7c7a84b7575b7309ca",
                "sha256:cdb82a876c47801bb54a690c5ae105a46b392ac6099881cdfb9f6e95e4014c6a",
                "sha256:cfad01eed2c2e0c01fd0ecd2ef42c492f7f93902e39a42fc9ee1692961443a29",
                "sha256:d16a81a06776313e817c951135cf7340a3e91e8c1ff2fac444cfd75fffa04afe",
                "sha256:d8213e09c917a951de9d09ecee036d5c7d36cb6cb7dbaece4c71a60d79fb9798",
                "sha256:e07c3764494e3776c602c1e78e298937c3315ccc9043ead7e685b7f2b8d47b3c",
                "sha256:e17c96c14e19278594aa4841ec148115f9c7615a47382ecb6b82bd8fea3ab0c8",
                "sha256:e444a31f8db13eb18ada366ab3cf45fd4b31e4db1236a4448f68778c1d1a5a2f",
                "sha256:e6a2a455bd412959b57a172ce6328d2dd1f01cb2135efda2e4576e8a23fa3b0f",
                "sha256:eaa0a10b7f72326f1372a713e73c3f739b524b3af41feb43e4921cb529f5929a",
                "sha256:eb7972a85c54febfb25b5c4b4f3af4dcc731994c7da0d8a0b4a6eb0640e1d178",
                "sha256:ee55d3edf80167e48ea11a923c7386f4669df67d7994554387f84e7d8b0a2bf0",
                "sha256:f3818cb119498c0678015754eba762e0d61e5b52d34c8b13d770f0719f7b1d79",
                "sha256:f8b3d067f2e40fe93e1ccdd6b2e1d16c43140e76f02fb1319a05cf2b79d99430",
                "sha256:fcabf5ff6eea076f859677f5f0b6b5c1a51e70a376b0579e0eadef8db48c6b50"
            ],
            "markers": "python_version >= '3.9'",
            "version": "==3.0.2"
        },
        "mpmath": {
            "hashes": [
                "sha256:7a28eb2a9774d00c7bc92411c19a89209d5da7c4c9a9e227be8330a23a25b91f",
                "sha256:a0b2b9fe80bbcd81a6647ff13108738cfb482d481d826cc0e02f5b35e5c88d2c"
            ],
            "version": "==1.3.0"
        },
        "msgpack": {
            "hashes": [
                "sha256:06f5fd2f6bb2a7914922d935d3b8bb4a7fff3a9a91cfce6d06c13bc42bec975b",
                "sha256:071603e2f0771c45ad9bc65719291c568d4edf120b44eb36324dcb02a13bfddf",
                "sha256:0907e1a7119b337971a689153665764adc34e89175f9a34793307d9def08e6ca",
                "sha256:0f92a83b84e7c0749e3f12821949d79485971f087604178026085f60ce109330",
                "sha256:115a7af8ee9e8cddc10f87636767857e7e3717b7a2e97379dc2054712693e90f",
                "sha256:13599f8829cfbe0158f6456374e9eea9f44eee08076291771d8ae93eda56607f",
                "sha256:17fb65dd0bec285907f68b15734a993ad3fc94332b5bb21b0435846228de1f39",
                "sha256:2137773500afa5494a61b1208619e3871f75f27b03bcfca7b3a7023284140247",
                "sha256:3180065ec2abbe13a4ad37688b61b99d7f9e012a535b930e0e683ad6bc30155b",
                "sha256:398b713459fea610861c8a7b62a6fec1882759f308ae0795b5413ff6a160cf3c",
                "sha256:3d364a55082fb2a7416f6c63ae383fbd903adb5a6cf78c5b96cc6316dc1cedc7",
                "sha256:3df7e6b05571b3814361e8464f9304c42d2196808e0119f55d0d3e62cd5ea044",
                "sha256:41c991beebf175faf352fb940bf2af9ad1fb77fd25f38d9142053914947cdbf6",
                "sha256:42f754515e0f683f9c79210a5d1cad631ec3d06cea5172214d2176a42e67e19b",
                "sha256:452aff037287acb1d70a804ffd022b21fa2bb7c46bee884dbc864cc9024128a0",
                "sha256:4676e5be1b472909b2ee6356ff425ebedf5142427842aa06b4dfd5117d1ca8a2",
                "sha256:46c34e99110762a76e3911fc923222472c9d681f1094096ac4102c18319e6468",
                "sha256:471e27a5787a2e3f974ba023f9e265a8c7cfd373632247deb225617e3100a3c7",
                "sha256:4a1964df7b81285d00a84da4e70cb1383f2e665e0f1f2a7027e683956d04b734",
                "sha256:4b51405e36e075193bc051315dbf29168d6141ae2500ba8cd80a522964e31434",
                "sha256:4d1b7ff2d6146e16e8bd665ac726a89c74163ef8cd39fa8c1087d4e52d3a2325",
                "sha256:53258eeb7a80fc46f62fd59c876957a2d0e15e6449a9e71842b6d24419d88ca1",
                "sha256:534480ee5690ab3cbed89d4c8971a5c631b69a8c0883ecfea96c19118510c846",
                "sha256:58638690ebd0a06427c5fe1a227bb6b8b9fdc2bd07701bec13c2335c82131a88",
                "sha256:58dfc47f8b102da61e8949708b3eafc3504509a5728f8b4ddef84bd9e16ad420",
                "sha256:59caf6a4ed0d164055ccff8fe31eddc0ebc07cf7326a2aaa0dbf7a4001cd823e",
                "sha256:5dbad74103df937e1325cc4bfeaf57713be0b4f15e1c2da43ccdd836393e2ea2",
                "sha256:5e1da8f11a3dd397f0a32c76165cf0c4eb95b31013a94f6ecc0b280c05c91b59",
                "sha256:646afc8102935a388ffc3914b336d22d1c2d6209c773f3eb5dd4d6d3b6f8c1cb",
                "sha256:64fc9068d701233effd61b19efb1485587560b66fe57b3e50d29c5d78e7fef68",
                "sha256:65553c9b6da8166e819a6aa90ad15288599b340f91d18f60b2061f402b9a4915",
                "sha256:685ec345eefc757a7c8af44a3032734a739f8c45d1b0ac45efc5d8977aa4720f",
                "sha256:6ad622bf7756d5a497d5b6836e7fc3752e2dd6f4c648e24b1803f6048596f701",
                "sha256:73322a6cc57fcee3c0c57c4463d828e9428275fb85a27aa2aa1a92fdc42afd7b",
                "sha256:74bed8f63f8f14d75eec75cf3d04ad581da6b914001b474a5d3cd3372c8cc27d",
                "sha256:79ec007767b9b56860e0372085f8504db5d06bd6a327a335449508bbee9648fa",
                "sha256:7a946a8992941fea80ed4beae6bff74ffd7ee129a90b4dd5cf9c476a30e9708d",
                "sha256:7ad442d527a7e358a469faf43fda45aaf4ac3249c8310a82f0ccff9164e5dccd",
                "sha256:7c9a35ce2c2573bada929e0b7b3576de647b0defbd25f5139dcdaba0ae35a4cc",
                "sha256:7e7b853bbc44fb03fbdba34feb4bd414322180135e2cb5164f20ce1c9795ee48",
                "sha256:879a7b7b0ad82481c52d3c7eb99bf6f0645dbdec5134a4bddbd16f3506947feb",
                "sha256:8a706d1e74dd3dea05cb54580d9bd8b2880e9264856ce5068027eed09680aa74",
                "sha256:8a84efb768fb968381e525eeeb3d92857e4985aacc39f3c47ffd00eb4509315b",
                "sha256:8cf9e8c3a2153934a23ac160cc4cba0ec035f6867c8013cc6077a79823370346",
                "sha256:8da4bf6d54ceed70e8861f833f83ce0814a2b72102e890cbdfe4b34764cdd66e",
                "sha256:8e59bca908d9ca0de3dc8684f21ebf9a690fe47b6be93236eb40b99af28b6ea6",
                "sha256:914571a2a5b4e7606997e169f64ce53a8b1e06f2cf2c3a7273aa106236d43dd5",
                "sha256:a51abd48c6d8ac89e0cfd4fe177c61481aca2d5e7ba42044fd218cfd8ea9899f",
                "sha256:a52a1f3a5af7ba1c9ace055b659189f6c669cf3657095b50f9602af3a3ba0fe5",
                "sha256:ad33e8400e4ec17ba782f7b9cf868977d867ed784a1f5f2ab46e7ba53b6e1e1b",
                "sha256:b4c01941fd2ff87c2a934ee6055bda4ed353a7846b8d4f341c428109e9fcde8c",
                "sha256:bce7d9e614a04d0883af0b3d4d501171fbfca038f12c77fa838d9f198147a23f",
                "sha256:c40ffa9a15d74e05ba1fe2681ea33b9caffd886675412612d93ab17b58ea2fec",
                "sha256:c5a91481a3cc573ac8c0d9aace09345d989dc4a0202b7fcb312c88c26d4e71a8",
                "sha256:c921af52214dcbb75e6bdf6a661b23c3e6417f00c603dd2070bccb5c3ef499f5",
                "sha256:d46cf9e3705ea9485687aa4001a76e44748b609d260af21c4ceea7f2212a501d",
                "sha256:d8ce0b22b890be5d252de90d0e0d119f363012027cf256185fc3d474c44b1b9e",
                "sha256:dd432ccc2c72b914e4cb77afce64aab761c1137cc698be3984eee260bcb2896e",
                "sha256:e0856a2b7e8dcb874be44fea031d22e5b3a19121be92a1e098f46068a11b0870",
                "sha256:e1f3c3d21f7cf67bcf2da8e494d30a75e4cf60041d98b3f79875afb5b96f3a3f",
                "sha256:f1ba6136e650898082d9d5a5217d5906d1e138024f836ff48691784bbe1adf96",
                "sha256:f3e9b4936df53b970513eac1758f3882c88658a220b58dcc1e39606dccaaf01c",
                "sha256:f80bc7d47f76089633763f952e67f8214cb7b3ee6bfa489b3cb6a84cfac114cd",
                "sha256:fd2906780f25c8ed5d7b323379f6138524ba793428db5d0e9d226d3fa6aa1788"
            ],
            "markers": "python_version >= '3.8'",
            "version": "==1.1.0"
        },
        "networkx": {
            "hashes": [
                "sha256:307c3669428c5362aab27c8a1260aa8f47c4e91d3891f48be0141738d8d053e1",
                "sha256:df5d4365b724cf81b8c6a7312509d0c22386097011ad1abe274afd5e9d3bbc5f"
            ],
            "markers": "python_version >= '3.10'",
            "version": "==3.4.2"
        },
        "numpy": {
            "hashes": [
                "sha256:05c076d531e9998e7e694c36e8b349969c56eadd2cdcd07242958489d79a7286",
                "sha256:0d54974f9cf14acf49c60f0f7f4084b6579d24d439453d5fc5805d46a165b542",
                "sha256:11c43995255eb4127115956495f43e9343736edb7fcdb0d973defd9de14cd84f",
                "sha256:188dcbca89834cc2e14eb2f106c96d6d46f200fe0200310fc29089657379c58d",
                "sha256:1974afec0b479e50438fc3648974268f972e2d908ddb6d7fb634598cdb8260a0",
                "sha256:1cf4e5c6a278d620dee9ddeb487dc6a860f9b199eadeecc567f777daace1e9e7",
                "sha256:207a2b8441cc8b6a2a78c9ddc64d00d20c303d79fba08c577752f080c4007ee3",
                "sha256:218f061d2faa73621fa23d6359442b0fc658d5b9a70801373625d958259eaca3",
                "sha256:2aad3c17ed2ff455b8eaafe06bcdae0062a1db77cb99f4b9cbb5f4ecb13c5146",
                "sha256:2fa8fa7697ad1646b5c93de1719965844e004fcad23c91228aca1cf0800044a1",
                "sha256:31504f970f563d99f71a3512d0c01a645b692b12a63630d6aafa0939e52361e6",
                "sha256:3387dd7232804b341165cedcb90694565a6015433ee076c6754775e85d86f1fc",
                "sha256:4ba5054787e89c59c593a4169830ab362ac2bee8a969249dc56e5d7d20ff8df9",
                "sha256:4f92084defa704deadd4e0a5ab1dc52d8ac9e8a8ef617f3fbb853e79b0ea3592",
                "sha256:65ef3468b53269eb5fdb3a5c09508c032b793da03251d5f8722b1194f1790c00",
                "sha256:6f527d8fdb0286fd2fd97a2a96c6be17ba4232da346931d967a0630050dfd298",
                "sha256:7051ee569db5fbac144335e0f3b9c2337e0c8d5c9fee015f259a5bd70772b7e8",
                "sha256:7716e4a9b7af82c06a2543c53ca476fa0b57e4d760481273e09da04b74ee6ee2",
                "sha256:79bd5f0a02aa16808fcbc79a9a376a147cc1045f7dfe44c6e7d53fa8b8a79392",
                "sha256:7a4e84a6283b36632e2a5b56e121961f6542ab886bc9e12f8f9818b3c266bfbb",
                "sha256:8120575cb4882318c791f839a4fd66161a6fa46f3f0a5e613071aae35b5dd8f8",
                "sha256:81413336ef121a6ba746892fad881a83351ee3e1e4011f52e97fba79233611fd",
                "sha256:8146f3550d627252269ac42ae660281d673eb6f8b32f113538e0cc2a9aed42b9",
                "sha256:879cf3a9a2b53a4672a168c21375166171bc3932b7e21f622201811c43cdd3b0",
                "sha256:892c10d6a73e0f14935c31229e03325a7b3093fafd6ce0af704be7f894d95687",
                "sha256:92bda934a791c01d6d9d8e038363c50918ef7c40601552a58ac84c9613a665bc",
                "sha256:9ba03692a45d3eef66559efe1d1096c4b9b75c0986b5dff5530c378fb8331d4f",
                "sha256:9eeea959168ea555e556b8188da5fa7831e21d91ce031e95ce23747b7609f8a4",
                "sha256:a0258ad1f44f138b791327961caedffbf9612bfa504ab9597157806faa95194a",
                "sha256:a761ba0fa886a7bb33c6c8f6f20213735cb19642c580a931c625ee377ee8bd39",
                "sha256:a7b9084668aa0f64e64bd00d27ba5146ef1c3a8835f3bd912e7a9e01326804c4",
                "sha256:a84eda42bd12edc36eb5b53bbcc9b406820d3353f1994b6cfe453a33ff101775",
                "sha256:ab2939cd5bec30a7430cbdb2287b63151b77cf9624de0532d629c9a1c59b1d5c",
                "sha256:ac0280f1ba4a4bfff363a99a6aceed4f8e123f8a9b234c89140f5e894e452ecd",
                "sha256:adf8c1d66f432ce577d0197dceaac2ac00c0759f573f28516246351c58a85020",
                "sha256:b4adfbbc64014976d2f91084915ca4e626fbf2057fb81af209c1a6d776d23e3d",
                "sha256:bb649f8b207ab07caebba230d851b579a3c8711a851d29efe15008e31bb4de24",
                "sha256:bce43e386c16898b91e162e5baaad90c4b06f9dcbe36282490032cec98dc8ae7",
                "sha256:bd3ad3b0a40e713fc68f99ecfd07124195333f1e689387c180813f0e94309d6f",
                "sha256:c3f7ac96b16955634e223b579a3e5798df59007ca43e8d451a0e6a50f6bfdfba",
                "sha256:cf28633d64294969c019c6df4ff37f5698e8326db68cc2b66576a51fad634880",
                "sha256:d0f35b19894a9e08639fd60a1ec1978cb7f5f7f1eace62f38dd36be8aecdef4d",
                "sha256:db1f1c22173ac1c58db249ae48aa7ead29f534b9a948bc56828337aa84a32ed6",
                "sha256:dbe512c511956b893d2dacd007d955a3f03d555ae05cfa3ff1c1ff6df8851854",
                "sha256:df2f57871a96bbc1b69733cd4c51dc33bea66146b8c63cacbfed73eec0883017",
                "sha256:e2f085ce2e813a50dfd0e01fbfc0c12bbe5d2063d99f8b29da30e544fb6483b8",
                "sha256:e642d86b8f956098b564a45e6f6ce68a22c2c97a04f5acd3f221f57b8cb850ae",
                "sha256:e9e0a277bb2eb5d8a7407e14688b85fd8ad628ee4e0c7930415687b6564207a4",
                "sha256:ea2bb7e2ae9e37d96835b3576a4fa4b3a97592fbea8ef7c3587078b0068b8f09",
                "sha256:ee4d528022f4c5ff67332469e10efe06a267e32f4067dc76bb7e2cddf3cd25ff",
                "sha256:f05d4198c1bacc9124018109c5fba2f3201dbe7ab6e92ff100494f236209c960",
                "sha256:f34dc300df798742b3d06515aa2a0aee20941c13579d7a2f2e10af01ae4901ee",
                "sha256:f4162988a360a29af158aeb4a2f4f09ffed6a969c9776f8f3bdee9b06a8ab7e5",
                "sha256:f486038e44caa08dbd97275a9a35a283a8f1d2f0ee60ac260a1790e76660833c",
                "sha256:f7de08cbe5551911886d1ab60de58448c6df0f67d9feb7d1fb21e9875ef95e91"
            ],
            "index": "pypi",
            "markers": "python_version >= '3.10'",
            "version": "==2.2.4"
        },
        "mypy-extensions": {
            "hashes": [
                "sha256:4392f6c0eb8a5668a69e23d168ffa70f0be9ccfd32b5cc2d26a34ae5b844552d",
                "sha256:75dbf8955dc00442a438fc4d0666508a9a97b6bd41aa2f0ffe9d2f2725af0782"
            ],
            "markers": "python_version >= '3.5'",
            "version": "==1.0.0"
        },
        "oauthlib": {
            "hashes": [
                "sha256:8139f29aac13e25d502680e9e19963e83f16838d48a0d71c287fe40e7067fbca",
                "sha256:9859c40929662bec5d64f34d01c99e093149682a3f38915dc0655d5a633dd918"
            ],
            "markers": "python_version >= '3.6'",
            "version": "==3.2.2"
        },
        "opencv-python": {
            "hashes": [
                "sha256:03d60ccae62304860d232272e4a4fda93c39d595780cb40b161b310244b736a4",
                "sha256:085ad9b77c18853ea66283e98affefe2de8cc4c1f43eda4c100cf9b2721142ec",
                "sha256:1b92ae2c8852208817e6776ba1ea0d6b1e0a1b5431e971a2a0ddd2a8cc398202",
                "sha256:432f67c223f1dc2824f5e73cdfcd9db0efc8710647d4e813012195dc9122a52a",
                "sha256:6b02611523803495003bd87362db3e1d2a0454a6a63025dc6658a9830570aa0d",
                "sha256:810549cb2a4aedaa84ad9a1c92fbfdfc14090e2749cedf2c1589ad8359aa169b",
                "sha256:9d05ef13d23fe97f575153558653e2d6e87103995d54e6a35db3f282fe1f9c66"
            ],
            "index": "pypi",
            "markers": "python_version >= '3.6'",
            "version": "==4.11.0.86"
        },
        "opencv-python-headless": {
            "hashes": [
                "sha256:0e0a27c19dd1f40ddff94976cfe43066fbbe9dfbb2ec1907d66c19caef42a57b",
                "sha256:48128188ade4a7e517237c8e1e11a9cdf5c282761473383e77beb875bb1e61ca",
                "sha256:6c304df9caa7a6a5710b91709dd4786bf20a74d57672b3c31f7033cc638174ca",
                "sha256:6efabcaa9df731f29e5ea9051776715b1bdd1845d7c9530065c7951d2a2899eb",
                "sha256:996eb282ca4b43ec6a3972414de0e2331f5d9cda2b41091a49739c19fb843798",
                "sha256:a66c1b286a9de872c343ee7c3553b084244299714ebb50fbdcd76f07ebbe6c81",
                "sha256:f447d8acbb0b6f2808da71fddd29c1cdd448d2bc98f72d9bb78a7a898fc9621b"
            ],
            "index": "pypi",
            "markers": "python_version >= '3.6'",
            "version": "==4.11.0.86"
        },
        "packaging": {
            "hashes": [
                "sha256:29572ef2b1f17581046b3a2227d5c611fb25ec70ca1ba8554b24b0e69331a484",
                "sha256:d443872c98d677bf60f6a1f2f8c1cb748e8fe762d2bf9d3148b5599295b0fc4f"
            ],
            "markers": "python_version >= '3.8'",
            "version": "==25.0"
        },
        "pillow": {
            "hashes": [
                "sha256:014ca0050c85003620526b0ac1ac53f56fc93af128f7546623cc8e31875ab928",
                "sha256:036e53f4170e270ddb8797d4c590e6dd14d28e15c7da375c18978045f7e6c37b",
                "sha256:062b7a42d672c45a70fa1f8b43d1d38ff76b63421cbbe7f88146b39e8a558d91",
                "sha256:0c3e6d0f59171dfa2e25d7116217543310908dfa2770aa64b8f87605f8cacc97",
                "sha256:0c7b29dbd4281923a2bfe562acb734cee96bbb129e96e6972d315ed9f232bef4",
                "sha256:0f5c7eda47bf8e3c8a283762cab94e496ba977a420868cb819159980b6709193",
                "sha256:127bf6ac4a5b58b3d32fc8289656f77f80567d65660bc46f72c0d77e6600cc95",
                "sha256:14e33b28bf17c7a38eede290f77db7c664e4eb01f7869e37fa98a5aa95978941",
                "sha256:14f73f7c291279bd65fda51ee87affd7c1e097709f7fdd0188957a16c264601f",
                "sha256:191955c55d8a712fab8934a42bfefbf99dd0b5875078240943f913bb66d46d9f",
                "sha256:1d535df14716e7f8776b9e7fee118576d65572b4aad3ed639be9e4fa88a1cad3",
                "sha256:208653868d5c9ecc2b327f9b9ef34e0e42a4cdd172c2988fd81d62d2bc9bc044",
                "sha256:21e1470ac9e5739ff880c211fc3af01e3ae505859392bf65458c224d0bf283eb",
                "sha256:225c832a13326e34f212d2072982bb1adb210e0cc0b153e688743018c94a2681",
                "sha256:25a5f306095c6780c52e6bbb6109624b95c5b18e40aab1c3041da3e9e0cd3e2d",
                "sha256:2728567e249cdd939f6cc3d1f049595c66e4187f3c34078cbc0a7d21c47482d2",
                "sha256:2b490402c96f907a166615e9a5afacf2519e28295f157ec3a2bb9bd57de638cb",
                "sha256:312c77b7f07ab2139924d2639860e084ec2a13e72af54d4f08ac843a5fc9c79d",
                "sha256:31df6e2d3d8fc99f993fd253e97fae451a8db2e7207acf97859732273e108406",
                "sha256:35ca289f712ccfc699508c4658a1d14652e8033e9b69839edf83cbdd0ba39e70",
                "sha256:3692b68c87096ac6308296d96354eddd25f98740c9d2ab54e1549d6c8aea9d79",
                "sha256:36d6b82164c39ce5482f649b437382c0fb2395eabc1e2b1702a6deb8ad647d6e",
                "sha256:39ad2e0f424394e3aebc40168845fee52df1394a4673a6ee512d840d14ab3013",
                "sha256:3e645b020f3209a0181a418bffe7b4a93171eef6c4ef6cc20980b30bebf17b7d",
                "sha256:3fe735ced9a607fee4f481423a9c36701a39719252a9bb251679635f99d0f7d2",
                "sha256:4b835d89c08a6c2ee7781b8dd0a30209a8012b5f09c0a665b65b0eb3560b6f36",
                "sha256:4d375eb838755f2528ac8cbc926c3e31cc49ca4ad0cf79cff48b20e30634a4a7",
                "sha256:4eb92eca2711ef8be42fd3f67533765d9fd043b8c80db204f16c8ea62ee1a751",
                "sha256:5119225c622403afb4b44bad4c1ca6c1f98eed79db8d3bc6e4e160fc6339d66c",
                "sha256:562d11134c97a62fe3af29581f083033179f7ff435f78392565a1ad2d1c2c45c",
                "sha256:598174aef4589af795f66f9caab87ba4ff860ce08cd5bb447c6fc553ffee603c",
                "sha256:63b5dff3a68f371ea06025a1a6966c9a1e1ee452fc8020c2cd0ea41b83e9037b",
                "sha256:6ebce70c3f486acf7591a3d73431fa504a4e18a9b97ff27f5f47b7368e4b9dd1",
                "sha256:738db0e0941ca0376804d4de6a782c005245264edaa253ffce24e5a15cbdc7bd",
                "sha256:7491cf8a79b8eb867d419648fff2f83cb0b3891c8b36da92cc7f1931d46108c8",
                "sha256:74ee3d7ecb3f3c05459ba95eed5efa28d6092d751ce9bf20e3e253a4e497e691",
                "sha256:750f96efe0597382660d8b53e90dd1dd44568a8edb51cb7f9d5d918b80d4de14",
                "sha256:78092232a4ab376a35d68c4e6d5e00dfd73454bd12b230420025fbe178ee3b0b",
                "sha256:78afba22027b4accef10dbd5eed84425930ba41b3ea0a86fa8d20baaf19d807f",
                "sha256:7bdb5e09068332578214cadd9c05e3d64d99e0e87591be22a324bdbc18925be0",
                "sha256:80f1df8dbe9572b4b7abdfa17eb5d78dd620b1d55d9e25f834efdbee872d3aed",
                "sha256:85d27ea4c889342f7e35f6d56e7e1cb345632ad592e8c51b693d7b7556043ce0",
                "sha256:8b02d8f9cb83c52578a0b4beadba92e37d83a4ef11570a8688bbf43f4ca50909",
                "sha256:8ce2e8411c7aaef53e6bb29fe98f28cd4fbd9a1d9be2eeea434331aac0536b22",
                "sha256:8f4f3724c068be008c08257207210c138d5f3731af6c155a81c2b09a9eb3a788",
                "sha256:9622e3b6c1d8b551b6e6f21873bdcc55762b4b2126633014cea1803368a9aa16",
                "sha256:9b7b0d4fd2635f54ad82785d56bc0d94f147096493a79985d0ab57aedd563156",
                "sha256:9bc7ae48b8057a611e5fe9f853baa88093b9a76303937449397899385da06fad",
                "sha256:9db98ab6565c69082ec9b0d4e40dd9f6181dab0dd236d26f7a50b8b9bfbd5076",
                "sha256:9ee66787e095127116d91dea2143db65c7bb1e232f617aa5957c0d9d2a3f23a7",
                "sha256:a0a6709b47019dff32e678bc12c63008311b82b9327613f534e496dacaefb71e",
                "sha256:a64dd61998416367b7ef979b73d3a85853ba9bec4c2925f74e588879a58716b6",
                "sha256:aa442755e31c64037aa7c1cb186e0b369f8416c567381852c63444dd666fb772",
                "sha256:ad275964d52e2243430472fc5d2c2334b4fc3ff9c16cb0a19254e25efa03a155",
                "sha256:b0e130705d568e2f43a17bcbe74d90958e8a16263868a12c3e0d9c8162690830",
                "sha256:b10428b3416d4f9c61f94b494681280be7686bda15898a3a9e08eb66a6d92d67",
                "sha256:b2dbea1012ccb784a65349f57bbc93730b96e85b42e9bf7b01ef40443db720b4",
                "sha256:b4ba4be812c7a40280629e55ae0b14a0aafa150dd6451297562e1764808bbe61",
                "sha256:b93a07e76d13bff9444f1a029e0af2964e654bfc2e2c2d46bfd080df5ad5f3d8",
                "sha256:bf2c33d6791c598142f00c9c4c7d47f6476731c31081331664eb26d6ab583e01",
                "sha256:c27476257b2fdcd7872d54cfd119b3a9ce4610fb85c8e32b70b42e3680a29a1e",
                "sha256:c8bd62331e5032bc396a93609982a9ab6b411c05078a52f5fe3cc59234a3abd1",
                "sha256:c97209e85b5be259994eb5b69ff50c5d20cca0f458ef9abd835e262d9d88b39d",
                "sha256:cc1c3bc53befb6096b84165956e886b1729634a799e9d6329a0c512ab651e579",
                "sha256:cc5d875d56e49f112b6def6813c4e3d3036d269c008bf8aef72cd08d20ca6df6",
                "sha256:d189ba1bebfbc0c0e529159631ec72bb9e9bc041f01ec6d3233d6d82eb823bc1",
                "sha256:d4e5c5edee874dce4f653dbe59db7c73a600119fbea8d31f53423586ee2aafd7",
                "sha256:d57a75d53922fc20c165016a20d9c44f73305e67c351bbc60d1adaf662e74047",
                "sha256:da3104c57bbd72948d75f6a9389e6727d2ab6333c3617f0a89d72d4940aa0443",
                "sha256:dd6b20b93b3ccc9c1b597999209e4bc5cf2853f9ee66e3fc9a400a78733ffc9a",
                "sha256:e0409af9f829f87a2dfb7e259f78f317a5351f2045158be321fd135973fff7bf",
                "sha256:e0b55f27f584ed623221cfe995c912c61606be8513bfa0e07d2c674b4516d9dd",
                "sha256:e616e7154c37669fc1dfc14584f11e284e05d1c650e1c0f972f281c4ccc53193",
                "sha256:e6def7eed9e7fa90fde255afaf08060dc4b343bbe524a8f69bdd2a2f0018f600",
                "sha256:ea926cfbc3957090becbcbbb65ad177161a2ff2ad578b5a6ec9bb1e1cd78753c",
                "sha256:f0d3348c95b766f54b76116d53d4cb171b52992a1027e7ca50c81b43b9d9e363",
                "sha256:f6b0c664ccb879109ee3ca702a9272d877f4fcd21e5eb63c26422fd6e415365e",
                "sha256:f781dcb0bc9929adc77bad571b8621ecb1e4cdef86e940fe2e5b5ee24fd33b35",
                "sha256:f91ebf30830a48c825590aede79376cb40f110b387c17ee9bd59932c961044f9",
                "sha256:fdec757fea0b793056419bca3e9932eb2b0ceec90ef4813ea4c1e072c389eb28",
                "sha256:fe15238d3798788d00716637b3d4e7bb6bde18b26e5d08335a96e88564a36b6b"
            ],
            "index": "pypi",
            "markers": "python_version >= '3.9'",
            "version": "==11.2.1"
        },
        "psycopg2-binary": {
            "hashes": [
                "sha256:04392983d0bb89a8717772a193cfaac58871321e3ec69514e1c4e0d4957b5aff",
                "sha256:056470c3dc57904bbf63d6f534988bafc4e970ffd50f6271fc4ee7daad9498a5",
                "sha256:0ea8e3d0ae83564f2fc554955d327fa081d065c8ca5cc6d2abb643e2c9c1200f",
                "sha256:155e69561d54d02b3c3209545fb08938e27889ff5a10c19de8d23eb5a41be8a5",
                "sha256:18c5ee682b9c6dd3696dad6e54cc7ff3a1a9020df6a5c0f861ef8bfd338c3ca0",
                "sha256:19721ac03892001ee8fdd11507e6a2e01f4e37014def96379411ca99d78aeb2c",
                "sha256:1a6784f0ce3fec4edc64e985865c17778514325074adf5ad8f80636cd029ef7c",
                "sha256:2286791ececda3a723d1910441c793be44625d86d1a4e79942751197f4d30341",
                "sha256:230eeae2d71594103cd5b93fd29d1ace6420d0b86f4778739cb1a5a32f607d1f",
                "sha256:245159e7ab20a71d989da00f280ca57da7641fa2cdcf71749c193cea540a74f7",
                "sha256:26540d4a9a4e2b096f1ff9cce51253d0504dca5a85872c7f7be23be5a53eb18d",
                "sha256:270934a475a0e4b6925b5f804e3809dd5f90f8613621d062848dd82f9cd62007",
                "sha256:27422aa5f11fbcd9b18da48373eb67081243662f9b46e6fd07c3eb46e4535142",
                "sha256:2ad26b467a405c798aaa1458ba09d7e2b6e5f96b1ce0ac15d82fd9f95dc38a92",
                "sha256:2b3d2491d4d78b6b14f76881905c7a8a8abcf974aad4a8a0b065273a0ed7a2cb",
                "sha256:2ce3e21dc3437b1d960521eca599d57408a695a0d3c26797ea0f72e834c7ffe5",
                "sha256:30e34c4e97964805f715206c7b789d54a78b70f3ff19fbe590104b71c45600e5",
                "sha256:3216ccf953b3f267691c90c6fe742e45d890d8272326b4a8b20850a03d05b7b8",
                "sha256:32581b3020c72d7a421009ee1c6bf4a131ef5f0a968fab2e2de0c9d2bb4577f1",
                "sha256:35958ec9e46432d9076286dda67942ed6d968b9c3a6a2fd62b48939d1d78bf68",
                "sha256:3abb691ff9e57d4a93355f60d4f4c1dd2d68326c968e7db17ea96df3c023ef73",
                "sha256:3c18f74eb4386bf35e92ab2354a12c17e5eb4d9798e4c0ad3a00783eae7cd9f1",
                "sha256:3c4745a90b78e51d9ba06e2088a2fe0c693ae19cc8cb051ccda44e8df8a6eb53",
                "sha256:3c4ded1a24b20021ebe677b7b08ad10bf09aac197d6943bfe6fec70ac4e4690d",
                "sha256:3e9c76f0ac6f92ecfc79516a8034a544926430f7b080ec5a0537bca389ee0906",
                "sha256:48b338f08d93e7be4ab2b5f1dbe69dc5e9ef07170fe1f86514422076d9c010d0",
                "sha256:4b3df0e6990aa98acda57d983942eff13d824135fe2250e6522edaa782a06de2",
                "sha256:512d29bb12608891e349af6a0cccedce51677725a921c07dba6342beaf576f9a",
                "sha256:5a507320c58903967ef7384355a4da7ff3f28132d679aeb23572753cbf2ec10b",
                "sha256:5c370b1e4975df846b0277b4deba86419ca77dbc25047f535b0bb03d1a544d44",
                "sha256:6b269105e59ac96aba877c1707c600ae55711d9dcd3fc4b5012e4af68e30c648",
                "sha256:6d4fa1079cab9018f4d0bd2db307beaa612b0d13ba73b5c6304b9fe2fb441ff7",
                "sha256:6dc08420625b5a20b53551c50deae6e231e6371194fa0651dbe0fb206452ae1f",
                "sha256:73aa0e31fa4bb82578f3a6c74a73c273367727de397a7a0f07bd83cbea696baa",
                "sha256:7559bce4b505762d737172556a4e6ea8a9998ecac1e39b5233465093e8cee697",
                "sha256:79625966e176dc97ddabc142351e0409e28acf4660b88d1cf6adb876d20c490d",
                "sha256:7a813c8bdbaaaab1f078014b9b0b13f5de757e2b5d9be6403639b298a04d218b",
                "sha256:7b2c956c028ea5de47ff3a8d6b3cc3330ab45cf0b7c3da35a2d6ff8420896526",
                "sha256:7f4152f8f76d2023aac16285576a9ecd2b11a9895373a1f10fd9db54b3ff06b4",
                "sha256:7f5d859928e635fa3ce3477704acee0f667b3a3d3e4bb109f2b18d4005f38287",
                "sha256:851485a42dbb0bdc1edcdabdb8557c09c9655dfa2ca0460ff210522e073e319e",
                "sha256:8608c078134f0b3cbd9f89b34bd60a943b23fd33cc5f065e8d5f840061bd0673",
                "sha256:880845dfe1f85d9d5f7c412efea7a08946a46894537e4e5d091732eb1d34d9a0",
                "sha256:8aabf1c1a04584c168984ac678a668094d831f152859d06e055288fa515e4d30",
                "sha256:8aecc5e80c63f7459a1a2ab2c64df952051df196294d9f739933a9f6687e86b3",
                "sha256:8cd9b4f2cfab88ed4a9106192de509464b75a906462fb846b936eabe45c2063e",
                "sha256:8de718c0e1c4b982a54b41779667242bc630b2197948405b7bd8ce16bcecac92",
                "sha256:9440fa522a79356aaa482aa4ba500b65f28e5d0e63b801abf6aa152a29bd842a",
                "sha256:b5f86c56eeb91dc3135b3fd8a95dc7ae14c538a2f3ad77a19645cf55bab1799c",
                "sha256:b73d6d7f0ccdad7bc43e6d34273f70d587ef62f824d7261c4ae9b8b1b6af90e8",
                "sha256:bb89f0a835bcfc1d42ccd5f41f04870c1b936d8507c6df12b7737febc40f0909",
                "sha256:c3cc28a6fd5a4a26224007712e79b81dbaee2ffb90ff406256158ec4d7b52b47",
                "sha256:ce5ab4bf46a211a8e924d307c1b1fcda82368586a19d0a24f8ae166f5c784864",
                "sha256:d00924255d7fc916ef66e4bf22f354a940c67179ad3fd7067d7a0a9c84d2fbfc",
                "sha256:d7cd730dfa7c36dbe8724426bf5612798734bff2d3c3857f36f2733f5bfc7c00",
                "sha256:e217ce4d37667df0bc1c397fdcd8de5e81018ef305aed9415c3b093faaeb10fb",
                "sha256:e3923c1d9870c49a2d44f795df0c889a22380d36ef92440ff618ec315757e539",
                "sha256:e5720a5d25e3b99cd0dc5c8a440570469ff82659bb09431c1439b92caf184d3b",
                "sha256:e8b58f0a96e7a1e341fc894f62c1177a7c83febebb5ff9123b579418fdc8a481",
                "sha256:e984839e75e0b60cfe75e351db53d6db750b00de45644c5d1f7ee5d1f34a1ce5",
                "sha256:eb09aa7f9cecb45027683bb55aebaaf45a0df8bf6de68801a6afdc7947bb09d4",
                "sha256:ec8a77f521a17506a24a5f626cb2aee7850f9b69a0afe704586f63a464f3cd64",
                "sha256:ecced182e935529727401b24d76634a357c71c9275b356efafd8a2a91ec07392",
                "sha256:ee0e8c683a7ff25d23b55b11161c2663d4b099770f6085ff0a20d4505778d6b4",
                "sha256:f0c2d907a1e102526dd2986df638343388b94c33860ff3bbe1384130828714b1",
                "sha256:f758ed67cab30b9a8d2833609513ce4d3bd027641673d4ebc9c067e4d208eec1",
                "sha256:f8157bed2f51db683f31306aa497311b560f2265998122abe1dce6428bd86567",
                "sha256:ffe8ed017e4ed70f68b7b371d84b7d4a790368db9203dfc2d222febd3a9c8863"
            ],
            "index": "pypi",
            "markers": "python_version >= '3.8'",
            "version": "==2.9.10"
        },
        "pyasn1": {
            "hashes": [
                "sha256:0d632f46f2ba09143da3a8afe9e33fb6f92fa2320ab7e886e2d0f7672af84629",
                "sha256:6f580d2bdd84365380830acf45550f2511469f673cb4a5ae3857a3170128b034"
            ],
            "markers": "python_version >= '3.8'",
            "version": "==0.6.1"
        },
        "pyasn1-modules": {
            "hashes": [
                "sha256:29253a9207ce32b64c3ac6600edc75368f98473906e8fd1043bd6b5b1de2c14a",
                "sha256:677091de870a80aae844b1ca6134f54652fa2c8c5a52aa396440ac3106e941e6"
            ],
            "markers": "python_version >= '3.8'",
            "version": "==0.4.2"
        },
        "psycopg2": {
            "hashes": [
                "sha256:0435034157049f6846e95103bd8f5a668788dd913a7c30162ca9503fdf542cb4",
                "sha256:12ec0b40b0273f95296233e8750441339298e6a572f7039da5b260e3c8b60e11",
                "sha256:47c4f9875125344f4c2b870e41b6aad585901318068acd01de93f3677a6522c2",
                "sha256:4a579d6243da40a7b3182e0430493dbd55950c493d8c68f4eec0b302f6bbf20e",
                "sha256:5df2b672140f95adb453af93a7d669d7a7bf0a56bcd26f1502329166f4a61716",
                "sha256:65a63d7ab0e067e2cdb3cf266de39663203d38d6a8ed97f5ca0cb315c73fe067",
                "sha256:88138c8dedcbfa96408023ea2b0c369eda40fe5d75002c0964c78f46f11fa442",
                "sha256:91fd603a2155da8d0cfcdbf8ab24a2d54bca72795b90d2a3ed2b6da8d979dee2",
                "sha256:9d5b3b94b79a844a986d029eee38998232451119ad653aea42bb9220a8c5066b",
                "sha256:c6f7b8561225f9e711a9c47087388a97fdc948211c10a4bccbf0ba68ab7b3b5a"
            ],
            "index": "pypi",
            "markers": "python_version >= '3.8'",
            "version": "==2.9.10"
        },
        "pycparser": {
            "hashes": [
                "sha256:491c8be9c040f5390f5bf44a5b07752bd07f56edf992381b05c701439eec10f6",
                "sha256:c3702b6d3dd8c7abc1afa565d7e63d53a1d0bd86cdc24edd75470f4de499cfcc"
            ],
            "markers": "python_version >= '3.8'",
            "version": "==2.22"
        },
        "pydantic": {
            "hashes": [
                "sha256:427d664bf0b8a2b34ff5dd0f5a18df00591adcee7198fbd71981054cef37b584",
                "sha256:ca5daa827cce33de7a42be142548b0096bf05a7e7b365aebfa5f8eeec7128236"
            ],
            "markers": "python_version >= '3.8'",
            "version": "==2.10.6"
        },
        "pydantic-core": {
            "hashes": [
                "sha256:00bad2484fa6bda1e216e7345a798bd37c68fb2d97558edd584942aa41b7d278",
                "sha256:0296abcb83a797db256b773f45773da397da75a08f5fcaef41f2044adec05f50",
                "sha256:03d0f86ea3184a12f41a2d23f7ccb79cdb5a18e06993f8a45baa8dfec746f0e9",
                "sha256:044a50963a614ecfae59bb1eaf7ea7efc4bc62f49ed594e18fa1e5d953c40e9f",
                "sha256:05e3a55d124407fffba0dd6b0c0cd056d10e983ceb4e5dbd10dda135c31071d6",
                "sha256:08e125dbdc505fa69ca7d9c499639ab6407cfa909214d500897d02afb816e7cc",
                "sha256:097830ed52fd9e427942ff3b9bc17fab52913b2f50f2880dc4a5611446606a54",
                "sha256:0d1e85068e818c73e048fe28cfc769040bb1f475524f4745a5dc621f75ac7630",
                "sha256:0d75070718e369e452075a6017fbf187f788e17ed67a3abd47fa934d001863d9",
                "sha256:14d4a5c49d2f009d62a2a7140d3064f686d17a5d1a268bc641954ba181880236",
                "sha256:172fce187655fece0c90d90a678424b013f8fbb0ca8b036ac266749c09438cb7",
                "sha256:18a101c168e4e092ab40dbc2503bdc0f62010e95d292b27827871dc85450d7ee",
                "sha256:1a4207639fb02ec2dbb76227d7c751a20b1a6b4bc52850568e52260cae64ca3b",
                "sha256:1c1fd185014191700554795c99b347d64f2bb637966c4cfc16998a0ca700d048",
                "sha256:1e2cb691ed9834cd6a8be61228471d0a503731abfb42f82458ff27be7b2186fc",
                "sha256:1ebaf1d0481914d004a573394f4be3a7616334be70261007e47c2a6fe7e50130",
                "sha256:220f892729375e2d736b97d0e51466252ad84c51857d4d15f5e9692f9ef12be4",
                "sha256:251136cdad0cb722e93732cb45ca5299fb56e1344a833640bf93b2803f8d1bfd",
                "sha256:26f0d68d4b235a2bae0c3fc585c585b4ecc51382db0e3ba402a22cbc440915e4",
                "sha256:26f32e0adf166a84d0cb63be85c562ca8a6fa8de28e5f0d92250c6b7e9e2aff7",
                "sha256:280d219beebb0752699480fe8f1dc61ab6615c2046d76b7ab7ee38858de0a4e7",
                "sha256:28ccb213807e037460326424ceb8b5245acb88f32f3d2777427476e1b32c48c4",
                "sha256:2bf14caea37e91198329b828eae1618c068dfb8ef17bb33287a7ad4b61ac314e",
                "sha256:2d367ca20b2f14095a8f4fa1210f5a7b78b8a20009ecced6b12818f455b1e9fa",
                "sha256:30c5f68ded0c36466acede341551106821043e9afaad516adfb6e8fa80a4e6a6",
                "sha256:337b443af21d488716f8d0b6164de833e788aa6bd7e3a39c005febc1284f4962",
                "sha256:3911ac9284cd8a1792d3cb26a2da18f3ca26c6908cc434a18f730dc0db7bfa3b",
                "sha256:3d591580c34f4d731592f0e9fe40f9cc1b430d297eecc70b962e93c5c668f15f",
                "sha256:3de3ce3c9ddc8bbd88f6e0e304dea0e66d843ec9de1b0042b0911c1663ffd474",
                "sha256:3de9961f2a346257caf0aa508a4da705467f53778e9ef6fe744c038119737ef5",
                "sha256:40d02e7d45c9f8af700f3452f329ead92da4c5f4317ca9b896de7ce7199ea459",
                "sha256:42c5f762659e47fdb7b16956c71598292f60a03aa92f8b6351504359dbdba6cf",
                "sha256:47956ae78b6422cbd46f772f1746799cbb862de838fd8d1fbd34a82e05b0983a",
                "sha256:491a2b73db93fab69731eaee494f320faa4e093dbed776be1a829c2eb222c34c",
                "sha256:4c9775e339e42e79ec99c441d9730fccf07414af63eac2f0e48e08fd38a64d76",
                "sha256:4e0b4220ba5b40d727c7f879eac379b822eee5d8fff418e9d3381ee45b3b0362",
                "sha256:50a68f3e3819077be2c98110c1f9dcb3817e93f267ba80a2c05bb4f8799e2ff4",
                "sha256:519f29f5213271eeeeb3093f662ba2fd512b91c5f188f3bb7b27bc5973816934",
                "sha256:521eb9b7f036c9b6187f0b47318ab0d7ca14bd87f776240b90b21c1f4f149320",
                "sha256:57762139821c31847cfb2df63c12f725788bd9f04bc2fb392790959b8f70f118",
                "sha256:5e4f4bb20d75e9325cc9696c6802657b58bc1dbbe3022f32cc2b2b632c3fbb96",
                "sha256:5e68c4446fe0810e959cdff46ab0a41ce2f2c86d227d96dc3847af0ba7def306",
                "sha256:669e193c1c576a58f132e3158f9dfa9662969edb1a250c54d8fa52590045f046",
                "sha256:688d3fd9fcb71f41c4c015c023d12a79d1c4c0732ec9eb35d96e3388a120dcf3",
                "sha256:6fb4aadc0b9a0c063206846d603b92030eb6f03069151a625667f982887153e2",
                "sha256:7041c36f5680c6e0f08d922aed302e98b3745d97fe1589db0a3eebf6624523af",
                "sha256:71b24c7d61131bb83df10cc7e687433609963a944ccf45190cfc21e0887b08c9",
                "sha256:77d1bca19b0f7021b3a982e6f903dcd5b2b06076def36a652e3907f596e29f67",
                "sha256:7969e133a6f183be60e9f6f56bfae753585680f3b7307a8e555a948d443cc05a",
                "sha256:7a66efda2387de898c8f38c0cf7f14fca0b51a8ef0b24bfea5849f1b3c95af27",
                "sha256:7d0c8399fcc1848491f00e0314bd59fb34a9c008761bcb422a057670c3f65e35",
                "sha256:7d14bd329640e63852364c306f4d23eb744e0f8193148d4044dd3dacdaacbd8b",
                "sha256:7e17b560be3c98a8e3aa66ce828bdebb9e9ac6ad5466fba92eb74c4c95cb1151",
                "sha256:8083d4e875ebe0b864ffef72a4304827015cff328a1be6e22cc850753bfb122b",
                "sha256:82f91663004eb8ed30ff478d77c4d1179b3563df6cdb15c0817cd1cdaf34d154",
                "sha256:82f986faf4e644ffc189a7f1aafc86e46ef70372bb153e7001e8afccc6e54133",
                "sha256:83097677b8e3bd7eaa6775720ec8e0405f1575015a463285a92bfdfe254529ef",
                "sha256:85210c4d99a0114f5a9481b44560d7d1e35e32cc5634c656bc48e590b669b145",
                "sha256:8c19d1ea0673cd13cc2f872f6c9ab42acc4e4f492a7ca9d3795ce2b112dd7e15",
                "sha256:8d9b3388db186ba0c099a6d20f0604a44eabdeef1777ddd94786cdae158729e4",
                "sha256:8e10c99ef58cfdf2a66fc15d66b16c4a04f62bca39db589ae8cba08bc55331bc",
                "sha256:953101387ecf2f5652883208769a79e48db18c6df442568a0b5ccd8c2723abee",
                "sha256:9c3ed807c7b91de05e63930188f19e921d1fe90de6b4f5cd43ee7fcc3525cb8c",
                "sha256:9e0c8cfefa0ef83b4da9588448b6d8d2a2bf1a53c3f1ae5fca39eb3061e2f0b0",
                "sha256:9fdbe7629b996647b99c01b37f11170a57ae675375b14b8c13b8518b8320ced5",
                "sha256:a0fcd29cd6b4e74fe8ddd2c90330fd8edf2e30cb52acda47f06dd615ae72da57",
                "sha256:ac4dbfd1691affb8f48c2c13241a2e3b60ff23247cbcf981759c768b6633cf8b",
                "sha256:b0cb791f5b45307caae8810c2023a184c74605ec3bcbb67d13846c28ff731ff8",
                "sha256:ba5dd002f88b78a4215ed2f8ddbdf85e8513382820ba15ad5ad8955ce0ca19a1",
                "sha256:bca101c00bff0adb45a833f8451b9105d9df18accb8743b08107d7ada14bd7da",
                "sha256:bd8086fa684c4775c27f03f062cbb9eaa6e17f064307e86b21b9e0abc9c0f02e",
                "sha256:bec317a27290e2537f922639cafd54990551725fc844249e64c523301d0822fc",
                "sha256:c10eb4f1659290b523af58fa7cffb452a61ad6ae5613404519aee4bfbf1df993",
                "sha256:c33939a82924da9ed65dab5a65d427205a73181d8098e79b6b426bdf8ad4e656",
                "sha256:c61709a844acc6bf0b7dce7daae75195a10aac96a596ea1b776996414791ede4",
                "sha256:c70c26d2c99f78b125a3459f8afe1aed4d9687c24fd677c6a4436bc042e50d6c",
                "sha256:c817e2b40aba42bac6f457498dacabc568c3b7a986fc9ba7c8d9d260b71485fb",
                "sha256:cabb9bcb7e0d97f74df8646f34fc76fbf793b7f6dc2438517d7a9e50eee4f14d",
                "sha256:cc3f1a99a4f4f9dd1de4fe0312c114e740b5ddead65bb4102884b384c15d8bc9",
                "sha256:cca63613e90d001b9f2f9a9ceb276c308bfa2a43fafb75c8031c4f66039e8c6e",
                "sha256:ce8918cbebc8da707ba805b7fd0b382816858728ae7fe19a942080c24e5b7cd1",
                "sha256:d2088237af596f0a524d3afc39ab3b036e8adb054ee57cbb1dcf8e09da5b29cc",
                "sha256:d262606bf386a5ba0b0af3b97f37c83d7011439e3dc1a9298f21efb292e42f1a",
                "sha256:d2d63f1215638d28221f664596b1ccb3944f6e25dd18cd3b86b0a4c408d5ebb9",
                "sha256:d3e8d504bdd3f10835468f29008d72fc8359d95c9c415ce6e767203db6127506",
                "sha256:d4041c0b966a84b4ae7a09832eb691a35aec90910cd2dbe7a208de59be77965b",
                "sha256:d716e2e30c6f140d7560ef1538953a5cd1a87264c737643d481f2779fc247fe1",
                "sha256:d81d2068e1c1228a565af076598f9e7451712700b673de8f502f0334f281387d",
                "sha256:d9640b0059ff4f14d1f37321b94061c6db164fbe49b334b31643e0528d100d99",
                "sha256:de3cd1899e2c279b140adde9357c4495ed9d47131b4a4eaff9052f23398076b3",
                "sha256:e0fd26b16394ead34a424eecf8a31a1f5137094cabe84a1bcb10fa6ba39d3d31",
                "sha256:e2bb4d3e5873c37bb3dd58714d4cd0b0e6238cebc4177ac8fe878f8b3aa8e74c",
                "sha256:eb026e5a4c1fee05726072337ff51d1efb6f59090b7da90d30ea58625b1ffb39",
                "sha256:eda3f5c2a021bbc5d976107bb302e0131351c2ba54343f8a496dc8783d3d3a6a",
                "sha256:ef592d4bad47296fb11f96cd7dc898b92e795032b4894dfb4076cfccd43a9308",
                "sha256:f141ee28a0ad2123b6611b6ceff018039df17f32ada8b534e6aa039545a3efb2",
                "sha256:f66d89ba397d92f840f8654756196d93804278457b5fbede59598a1f9f90b228",
                "sha256:f6f8e111843bbb0dee4cb6594cdc73e79b3329b526037ec242a3e49012495b3b",
                "sha256:fa8e459d4954f608fa26116118bb67f56b93b209c39b008277ace29937453dc9",
                "sha256:fd1aea04935a508f62e0d0ef1f5ae968774a32afc306fb8545e06f5ff5cdf3ad"
            ],
            "markers": "python_version >= '3.8'",
            "version": "==2.27.2"
        },
        "pyjwt": {
            "hashes": [
                "sha256:3b02fb0f44517787776cf48f2ae25d8e14f300e6d7545a4315cee571a415e850",
                "sha256:7e1e5b56cc735432a7369cbfa0efe50fa113ebecdc04ae6922deba8b84582d0c"
            ],
            "index": "pypi",
            "markers": "python_version >= '3.8'",
            "version": "==2.9.0"
        },
<<<<<<< HEAD
=======
        "pyopenssl": {
            "hashes": [
                "sha256:424c247065e46e76a37411b9ab1782541c23bb658bf003772c3405fbaa128e90",
                "sha256:cd2cef799efa3936bb08e8ccb9433a575722b9dd986023f1cabc4ae64e9dac16"
            ],
            "markers": "python_version >= '3.7'",
            "version": "==25.0.0"
        },
>>>>>>> 1da98f42
        "python-dateutil": {
            "hashes": [
                "sha256:37dd54208da7e1cd875388217d5e00ebd4179249f90fb72437e91a35459a0ad3",
                "sha256:a8b2bc7bffae282281c8140a97d3aa9c14da0b136dfe83f850eea9a5f7470427"
            ],
<<<<<<< HEAD
=======
            "index": "pypi",
>>>>>>> 1da98f42
            "markers": "python_version >= '2.7' and python_version not in '3.0, 3.1, 3.2'",
            "version": "==2.9.0.post0"
        },
        "python-dotenv": {
            "hashes": [
                "sha256:41f90bc6f5f177fb41f53e87666db362025010eb28f60a01c9143bfa33a2b2d5",
                "sha256:d7c01d9e2293916c18baf562d95698754b0dbbb5e74d457c45d4f6561fb9d55d"
            ],
            "index": "pypi",
            "markers": "python_version >= '3.9'",
            "version": "==1.1.0"
        },
        "python3-openid": {
            "hashes": [
                "sha256:33fbf6928f401e0b790151ed2b5290b02545e8775f982485205a066f874aaeaf",
                "sha256:6626f771e0417486701e0b4daff762e7212e820ca5b29fcc0d05f6f8736dfa6b"
            ],
            "version": "==3.2.0"
        },
        "pyyaml": {
            "hashes": [
                "sha256:01179a4a8559ab5de078078f37e5c1a30d76bb88519906844fd7bdea1b7729ff",
                "sha256:0833f8694549e586547b576dcfaba4a6b55b9e96098b36cdc7ebefe667dfed48",
                "sha256:0a9a2848a5b7feac301353437eb7d5957887edbf81d56e903999a75a3d743086",
                "sha256:0b69e4ce7a131fe56b7e4d770c67429700908fc0752af059838b1cfb41960e4e",
                "sha256:0ffe8360bab4910ef1b9e87fb812d8bc0a308b0d0eef8c8f44e0254ab3b07133",
                "sha256:11d8f3dd2b9c1207dcaf2ee0bbbfd5991f571186ec9cc78427ba5bd32afae4b5",
                "sha256:17e311b6c678207928d649faa7cb0d7b4c26a0ba73d41e99c4fff6b6c3276484",
                "sha256:1e2120ef853f59c7419231f3bf4e7021f1b936f6ebd222406c3b60212205d2ee",
                "sha256:1f71ea527786de97d1a0cc0eacd1defc0985dcf6b3f17bb77dcfc8c34bec4dc5",
                "sha256:23502f431948090f597378482b4812b0caae32c22213aecf3b55325e049a6c68",
                "sha256:24471b829b3bf607e04e88d79542a9d48bb037c2267d7927a874e6c205ca7e9a",
                "sha256:29717114e51c84ddfba879543fb232a6ed60086602313ca38cce623c1d62cfbf",
                "sha256:2e99c6826ffa974fe6e27cdb5ed0021786b03fc98e5ee3c5bfe1fd5015f42b99",
                "sha256:39693e1f8320ae4f43943590b49779ffb98acb81f788220ea932a6b6c51004d8",
                "sha256:3ad2a3decf9aaba3d29c8f537ac4b243e36bef957511b4766cb0057d32b0be85",
                "sha256:3b1fdb9dc17f5a7677423d508ab4f243a726dea51fa5e70992e59a7411c89d19",
                "sha256:41e4e3953a79407c794916fa277a82531dd93aad34e29c2a514c2c0c5fe971cc",
                "sha256:43fa96a3ca0d6b1812e01ced1044a003533c47f6ee8aca31724f78e93ccc089a",
                "sha256:50187695423ffe49e2deacb8cd10510bc361faac997de9efef88badc3bb9e2d1",
                "sha256:5ac9328ec4831237bec75defaf839f7d4564be1e6b25ac710bd1a96321cc8317",
                "sha256:5d225db5a45f21e78dd9358e58a98702a0302f2659a3c6cd320564b75b86f47c",
                "sha256:6395c297d42274772abc367baaa79683958044e5d3835486c16da75d2a694631",
                "sha256:688ba32a1cffef67fd2e9398a2efebaea461578b0923624778664cc1c914db5d",
                "sha256:68ccc6023a3400877818152ad9a1033e3db8625d899c72eacb5a668902e4d652",
                "sha256:70b189594dbe54f75ab3a1acec5f1e3faa7e8cf2f1e08d9b561cb41b845f69d5",
                "sha256:797b4f722ffa07cc8d62053e4cff1486fa6dc094105d13fea7b1de7d8bf71c9e",
                "sha256:7c36280e6fb8385e520936c3cb3b8042851904eba0e58d277dca80a5cfed590b",
                "sha256:7e7401d0de89a9a855c839bc697c079a4af81cf878373abd7dc625847d25cbd8",
                "sha256:80bab7bfc629882493af4aa31a4cfa43a4c57c83813253626916b8c7ada83476",
                "sha256:82d09873e40955485746739bcb8b4586983670466c23382c19cffecbf1fd8706",
                "sha256:8388ee1976c416731879ac16da0aff3f63b286ffdd57cdeb95f3f2e085687563",
                "sha256:8824b5a04a04a047e72eea5cec3bc266db09e35de6bdfe34c9436ac5ee27d237",
                "sha256:8b9c7197f7cb2738065c481a0461e50ad02f18c78cd75775628afb4d7137fb3b",
                "sha256:9056c1ecd25795207ad294bcf39f2db3d845767be0ea6e6a34d856f006006083",
                "sha256:936d68689298c36b53b29f23c6dbb74de12b4ac12ca6cfe0e047bedceea56180",
                "sha256:9b22676e8097e9e22e36d6b7bda33190d0d400f345f23d4065d48f4ca7ae0425",
                "sha256:a4d3091415f010369ae4ed1fc6b79def9416358877534caf6a0fdd2146c87a3e",
                "sha256:a8786accb172bd8afb8be14490a16625cbc387036876ab6ba70912730faf8e1f",
                "sha256:a9f8c2e67970f13b16084e04f134610fd1d374bf477b17ec1599185cf611d725",
                "sha256:bc2fa7c6b47d6bc618dd7fb02ef6fdedb1090ec036abab80d4681424b84c1183",
                "sha256:c70c95198c015b85feafc136515252a261a84561b7b1d51e3384e0655ddf25ab",
                "sha256:cc1c1159b3d456576af7a3e4d1ba7e6924cb39de8f67111c735f6fc832082774",
                "sha256:ce826d6ef20b1bc864f0a68340c8b3287705cae2f8b4b1d932177dcc76721725",
                "sha256:d584d9ec91ad65861cc08d42e834324ef890a082e591037abe114850ff7bbc3e",
                "sha256:d7fded462629cfa4b685c5416b949ebad6cec74af5e2d42905d41e257e0869f5",
                "sha256:d84a1718ee396f54f3a086ea0a66d8e552b2ab2017ef8b420e92edbc841c352d",
                "sha256:d8e03406cac8513435335dbab54c0d385e4a49e4945d2909a581c83647ca0290",
                "sha256:e10ce637b18caea04431ce14fabcf5c64a1c61ec9c56b071a4b7ca131ca52d44",
                "sha256:ec031d5d2feb36d1d1a24380e4db6d43695f3748343d99434e6f5f9156aaa2ed",
                "sha256:ef6107725bd54b262d6dedcc2af448a266975032bc85ef0172c5f059da6325b4",
                "sha256:efdca5630322a10774e8e98e1af481aad470dd62c3170801852d752aa7a783ba",
                "sha256:f753120cb8181e736c57ef7636e83f31b9c0d1722c516f7e86cf15b7aa57ff12",
                "sha256:ff3824dc5261f50c9b0dfb3be22b4567a6f938ccce4587b38952d85fd9e9afe4"
            ],
            "markers": "python_version >= '3.8'",
            "version": "==6.0.2"
        },
        "redis": {
            "hashes": [
                "sha256:16f2e22dff21d5125e8481515e386711a34cbec50f0e44413dd7d9c060a54e0f",
                "sha256:ee7e1056b9aea0f04c6c2ed59452947f34c4940ee025f5dd83e6a6418b6989e4"
            ],
            "markers": "python_version >= '3.8'",
            "version": "==5.2.1"
        },
        "referencing": {
            "hashes": [
                "sha256:df2e89862cd09deabbdba16944cc3f10feb6b3e6f18e902f7cc25609a34775aa",
                "sha256:e8699adbbf8b5c7de96d8ffa0eb5c158b3beafce084968e2ea8bb08c6794dcd0"
            ],
            "markers": "python_version >= '3.9'",
            "version": "==0.36.2"
        },
        "regex": {
            "hashes": [
                "sha256:02a02d2bb04fec86ad61f3ea7f49c015a0681bf76abb9857f945d26159d2968c",
                "sha256:02e28184be537f0e75c1f9b2f8847dc51e08e6e171c6bde130b2687e0c33cf60",
                "sha256:040df6fe1a5504eb0f04f048e6d09cd7c7110fef851d7c567a6b6e09942feb7d",
                "sha256:068376da5a7e4da51968ce4c122a7cd31afaaec4fccc7856c92f63876e57b51d",
                "sha256:06eb1be98df10e81ebaded73fcd51989dcf534e3c753466e4b60c4697a003b67",
                "sha256:072623554418a9911446278f16ecb398fb3b540147a7828c06e2011fa531e773",
                "sha256:086a27a0b4ca227941700e0b31425e7a28ef1ae8e5e05a33826e17e47fbfdba0",
                "sha256:08986dce1339bc932923e7d1232ce9881499a0e02925f7402fb7c982515419ef",
                "sha256:0a86e7eeca091c09e021db8eb72d54751e527fa47b8d5787caf96d9831bd02ad",
                "sha256:0c32f75920cf99fe6b6c539c399a4a128452eaf1af27f39bce8909c9a3fd8cbe",
                "sha256:0d7f453dca13f40a02b79636a339c5b62b670141e63efd511d3f8f73fba162b3",
                "sha256:1062b39a0a2b75a9c694f7a08e7183a80c63c0d62b301418ffd9c35f55aaa114",
                "sha256:13291b39131e2d002a7940fb176e120bec5145f3aeb7621be6534e46251912c4",
                "sha256:149f5008d286636e48cd0b1dd65018548944e495b0265b45e1bffecce1ef7f39",
                "sha256:164d8b7b3b4bcb2068b97428060b2a53be050085ef94eca7f240e7947f1b080e",
                "sha256:167ed4852351d8a750da48712c3930b031f6efdaa0f22fa1933716bfcd6bf4a3",
                "sha256:1c4de13f06a0d54fa0d5ab1b7138bfa0d883220965a29616e3ea61b35d5f5fc7",
                "sha256:202eb32e89f60fc147a41e55cb086db2a3f8cb82f9a9a88440dcfc5d37faae8d",
                "sha256:220902c3c5cc6af55d4fe19ead504de80eb91f786dc102fbd74894b1551f095e",
                "sha256:2b3361af3198667e99927da8b84c1b010752fa4b1115ee30beaa332cabc3ef1a",
                "sha256:2c89a8cc122b25ce6945f0423dc1352cb9593c68abd19223eebbd4e56612c5b7",
                "sha256:2d548dafee61f06ebdb584080621f3e0c23fff312f0de1afc776e2a2ba99a74f",
                "sha256:2e34b51b650b23ed3354b5a07aab37034d9f923db2a40519139af34f485f77d0",
                "sha256:32f9a4c643baad4efa81d549c2aadefaeba12249b2adc5af541759237eee1c54",
                "sha256:3a51ccc315653ba012774efca4f23d1d2a8a8f278a6072e29c7147eee7da446b",
                "sha256:3cde6e9f2580eb1665965ce9bf17ff4952f34f5b126beb509fee8f4e994f143c",
                "sha256:40291b1b89ca6ad8d3f2b82782cc33807f1406cf68c8d440861da6304d8ffbbd",
                "sha256:41758407fc32d5c3c5de163888068cfee69cb4c2be844e7ac517a52770f9af57",
                "sha256:4181b814e56078e9b00427ca358ec44333765f5ca1b45597ec7446d3a1ef6e34",
                "sha256:4f51f88c126370dcec4908576c5a627220da6c09d0bff31cfa89f2523843316d",
                "sha256:50153825ee016b91549962f970d6a4442fa106832e14c918acd1c8e479916c4f",
                "sha256:5056b185ca113c88e18223183aa1a50e66507769c9640a6ff75859619d73957b",
                "sha256:5071b2093e793357c9d8b2929dfc13ac5f0a6c650559503bb81189d0a3814519",
                "sha256:525eab0b789891ac3be914d36893bdf972d483fe66551f79d3e27146191a37d4",
                "sha256:52fb28f528778f184f870b7cf8f225f5eef0a8f6e3778529bdd40c7b3920796a",
                "sha256:5478c6962ad548b54a591778e93cd7c456a7a29f8eca9c49e4f9a806dcc5d638",
                "sha256:5670bce7b200273eee1840ef307bfa07cda90b38ae56e9a6ebcc9f50da9c469b",
                "sha256:5704e174f8ccab2026bd2f1ab6c510345ae8eac818b613d7d73e785f1310f839",
                "sha256:59dfe1ed21aea057a65c6b586afd2a945de04fc7db3de0a6e3ed5397ad491b07",
                "sha256:5e7e351589da0850c125f1600a4c4ba3c722efefe16b297de54300f08d734fbf",
                "sha256:63b13cfd72e9601125027202cad74995ab26921d8cd935c25f09c630436348ff",
                "sha256:658f90550f38270639e83ce492f27d2c8d2cd63805c65a13a14d36ca126753f0",
                "sha256:684d7a212682996d21ca12ef3c17353c021fe9de6049e19ac8481ec35574a70f",
                "sha256:69ab78f848845569401469da20df3e081e6b5a11cb086de3eed1d48f5ed57c95",
                "sha256:6f44ec28b1f858c98d3036ad5d7d0bfc568bdd7a74f9c24e25f41ef1ebfd81a4",
                "sha256:70b7fa6606c2881c1db9479b0eaa11ed5dfa11c8d60a474ff0e095099f39d98e",
                "sha256:764e71f22ab3b305e7f4c21f1a97e1526a25ebdd22513e251cf376760213da13",
                "sha256:7ab159b063c52a0333c884e4679f8d7a85112ee3078fe3d9004b2dd875585519",
                "sha256:805e6b60c54bf766b251e94526ebad60b7de0c70f70a4e6210ee2891acb70bf2",
                "sha256:8447d2d39b5abe381419319f942de20b7ecd60ce86f16a23b0698f22e1b70008",
                "sha256:86fddba590aad9208e2fa8b43b4c098bb0ec74f15718bb6a704e3c63e2cef3e9",
                "sha256:89d75e7293d2b3e674db7d4d9b1bee7f8f3d1609428e293771d1a962617150cc",
                "sha256:93c0b12d3d3bc25af4ebbf38f9ee780a487e8bf6954c115b9f015822d3bb8e48",
                "sha256:94d87b689cdd831934fa3ce16cc15cd65748e6d689f5d2b8f4f4df2065c9fa20",
                "sha256:9714398225f299aa85267fd222f7142fcb5c769e73d7733344efc46f2ef5cf89",
                "sha256:982e6d21414e78e1f51cf595d7f321dcd14de1f2881c5dc6a6e23bbbbd68435e",
                "sha256:997d6a487ff00807ba810e0f8332c18b4eb8d29463cfb7c820dc4b6e7562d0cf",
                "sha256:a03e02f48cd1abbd9f3b7e3586d97c8f7a9721c436f51a5245b3b9483044480b",
                "sha256:a36fdf2af13c2b14738f6e973aba563623cb77d753bbbd8d414d18bfaa3105dd",
                "sha256:a6ba92c0bcdf96cbf43a12c717eae4bc98325ca3730f6b130ffa2e3c3c723d84",
                "sha256:a7c2155f790e2fb448faed6dd241386719802296ec588a8b9051c1f5c481bc29",
                "sha256:a93c194e2df18f7d264092dc8539b8ffb86b45b899ab976aa15d48214138e81b",
                "sha256:abfa5080c374a76a251ba60683242bc17eeb2c9818d0d30117b4486be10c59d3",
                "sha256:ac10f2c4184420d881a3475fb2c6f4d95d53a8d50209a2500723d831036f7c45",
                "sha256:ad182d02e40de7459b73155deb8996bbd8e96852267879396fb274e8700190e3",
                "sha256:b2837718570f95dd41675328e111345f9b7095d821bac435aac173ac80b19983",
                "sha256:b489578720afb782f6ccf2840920f3a32e31ba28a4b162e13900c3e6bd3f930e",
                "sha256:b583904576650166b3d920d2bcce13971f6f9e9a396c673187f49811b2769dc7",
                "sha256:b85c2530be953a890eaffde05485238f07029600e8f098cdf1848d414a8b45e4",
                "sha256:b97c1e0bd37c5cd7902e65f410779d39eeda155800b65fc4d04cc432efa9bc6e",
                "sha256:ba9b72e5643641b7d41fa1f6d5abda2c9a263ae835b917348fc3c928182ad467",
                "sha256:bb26437975da7dc36b7efad18aa9dd4ea569d2357ae6b783bf1118dabd9ea577",
                "sha256:bb8f74f2f10dbf13a0be8de623ba4f9491faf58c24064f32b65679b021ed0001",
                "sha256:bde01f35767c4a7899b7eb6e823b125a64de314a8ee9791367c9a34d56af18d0",
                "sha256:bec9931dfb61ddd8ef2ebc05646293812cb6b16b60cf7c9511a832b6f1854b55",
                "sha256:c36f9b6f5f8649bb251a5f3f66564438977b7ef8386a52460ae77e6070d309d9",
                "sha256:cdf58d0e516ee426a48f7b2c03a332a4114420716d55769ff7108c37a09951bf",
                "sha256:d1cee317bfc014c2419a76bcc87f071405e3966da434e03e13beb45f8aced1a6",
                "sha256:d22326fcdef5e08c154280b71163ced384b428343ae16a5ab2b3354aed12436e",
                "sha256:d3660c82f209655a06b587d55e723f0b813d3a7db2e32e5e7dc64ac2a9e86fde",
                "sha256:da8f5fc57d1933de22a9e23eec290a0d8a5927a5370d24bda9a6abe50683fe62",
                "sha256:df951c5f4a1b1910f1a99ff42c473ff60f8225baa1cdd3539fe2819d9543e9df",
                "sha256:e5364a4502efca094731680e80009632ad6624084aff9a23ce8c8c6820de3e51",
                "sha256:ea1bfda2f7162605f6e8178223576856b3d791109f15ea99a9f95c16a7636fb5",
                "sha256:f02f93b92358ee3f78660e43b4b0091229260c5d5c408d17d60bf26b6c900e86",
                "sha256:f056bf21105c2515c32372bbc057f43eb02aae2fda61052e2f7622c801f0b4e2",
                "sha256:f1ac758ef6aebfc8943560194e9fd0fa18bcb34d89fd8bd2af18183afd8da3a2",
                "sha256:f2a19f302cd1ce5dd01a9099aaa19cae6173306d1302a43b627f62e21cf18ac0",
                "sha256:f654882311409afb1d780b940234208a252322c24a93b442ca714d119e68086c",
                "sha256:f65557897fc977a44ab205ea871b690adaef6b9da6afda4790a2484b04293a5f",
                "sha256:f9d1e379028e0fc2ae3654bac3cbbef81bf3fd571272a42d56c24007979bafb6",
                "sha256:fdabbfc59f2c6edba2a6622c647b716e34e8e3867e0ab975412c5c2f79b82da2",
                "sha256:fdd6028445d2460f33136c55eeb1f601ab06d74cb3347132e1c24250187500d9",
                "sha256:ff590880083d60acc0433f9c3f713c51f7ac6ebb9adf889c79a261ecf541aa91"
            ],
            "markers": "python_version >= '3.8'",
            "version": "==2024.11.6"
        },
        "requests": {
            "hashes": [
                "sha256:55365417734eb18255590a9ff9eb97e9e1da868d4ccd6402399eaf68af20a760",
                "sha256:70761cfe03c773ceb22aa2f671b4757976145175cdfca038c02654d061d6dcc6"
            ],
            "markers": "python_version >= '3.8'",
            "version": "==2.32.3"
        },
        "requests-oauthlib": {
            "hashes": [
                "sha256:7dd8a5c40426b779b0868c404bdef9768deccf22749cde15852df527e6269b36",
                "sha256:b3dffaebd884d8cd778494369603a9e7b58d29111bf6b41bdc2dcd87203af4e9"
            ],
            "markers": "python_version >= '3.4'",
            "version": "==2.0.0"
        },
        "rpds-py": {
            "hashes": [
                "sha256:0047638c3aa0dbcd0ab99ed1e549bbf0e142c9ecc173b6492868432d8989a046",
                "sha256:006f4342fe729a368c6df36578d7a348c7c716be1da0a1a0f86e3021f8e98724",
                "sha256:041f00419e1da7a03c46042453598479f45be3d787eb837af382bfc169c0db33",
                "sha256:04ecf5c1ff4d589987b4d9882872f80ba13da7d42427234fce8f22efb43133bc",
                "sha256:04f2b712a2206e13800a8136b07aaedc23af3facab84918e7aa89e4be0260032",
                "sha256:0aeb3329c1721c43c58cae274d7d2ca85c1690d89485d9c63a006cb79a85771a",
                "sha256:0e374c0ce0ca82e5b67cd61fb964077d40ec177dd2c4eda67dba130de09085c7",
                "sha256:0f00c16e089282ad68a3820fd0c831c35d3194b7cdc31d6e469511d9bffc535c",
                "sha256:174e46569968ddbbeb8a806d9922f17cd2b524aa753b468f35b97ff9c19cb718",
                "sha256:1b221c2457d92a1fb3c97bee9095c874144d196f47c038462ae6e4a14436f7bc",
                "sha256:208b3a70a98cf3710e97cabdc308a51cd4f28aa6e7bb11de3d56cd8b74bab98d",
                "sha256:20f2712bd1cc26a3cc16c5a1bfee9ed1abc33d4cdf1aabd297fe0eb724df4272",
                "sha256:24795c099453e3721fda5d8ddd45f5dfcc8e5a547ce7b8e9da06fecc3832e26f",
                "sha256:2a0f156e9509cee987283abd2296ec816225145a13ed0391df8f71bf1d789e2d",
                "sha256:2b2356688e5d958c4d5cb964af865bea84db29971d3e563fb78e46e20fe1848b",
                "sha256:2c13777ecdbbba2077670285dd1fe50828c8742f6a4119dbef6f83ea13ad10fb",
                "sha256:2d3ee4615df36ab8eb16c2507b11e764dcc11fd350bbf4da16d09cda11fcedef",
                "sha256:2d53747da70a4e4b17f559569d5f9506420966083a31c5fbd84e764461c4444b",
                "sha256:32bab0a56eac685828e00cc2f5d1200c548f8bc11f2e44abf311d6b548ce2e45",
                "sha256:34d90ad8c045df9a4259c47d2e16a3f21fdb396665c94520dbfe8766e62187a4",
                "sha256:369d9c6d4c714e36d4a03957b4783217a3ccd1e222cdd67d464a3a479fc17796",
                "sha256:3a55fc10fdcbf1a4bd3c018eea422c52cf08700cf99c28b5cb10fe97ab77a0d3",
                "sha256:3d2d8e4508e15fc05b31285c4b00ddf2e0eb94259c2dc896771966a163122a0c",
                "sha256:3fab5f4a2c64a8fb64fc13b3d139848817a64d467dd6ed60dcdd6b479e7febc9",
                "sha256:43dba99f00f1d37b2a0265a259592d05fcc8e7c19d140fe51c6e6f16faabeb1f",
                "sha256:44d51febb7a114293ffd56c6cf4736cb31cd68c0fddd6aa303ed09ea5a48e029",
                "sha256:493fe54318bed7d124ce272fc36adbf59d46729659b2c792e87c3b95649cdee9",
                "sha256:4b28e5122829181de1898c2c97f81c0b3246d49f585f22743a1246420bb8d399",
                "sha256:4cd031e63bc5f05bdcda120646a0d32f6d729486d0067f09d79c8db5368f4586",
                "sha256:528927e63a70b4d5f3f5ccc1fa988a35456eb5d15f804d276709c33fc2f19bda",
                "sha256:564c96b6076a98215af52f55efa90d8419cc2ef45d99e314fddefe816bc24f91",
                "sha256:5db385bacd0c43f24be92b60c857cf760b7f10d8234f4bd4be67b5b20a7c0b6b",
                "sha256:5ef877fa3bbfb40b388a5ae1cb00636a624690dcb9a29a65267054c9ea86d88a",
                "sha256:5f6e3cec44ba05ee5cbdebe92d052f69b63ae792e7d05f1020ac5e964394080c",
                "sha256:5fc13b44de6419d1e7a7e592a4885b323fbc2f46e1f22151e3a8ed3b8b920405",
                "sha256:60748789e028d2a46fc1c70750454f83c6bdd0d05db50f5ae83e2db500b34da5",
                "sha256:60d9b630c8025b9458a9d114e3af579a2c54bd32df601c4581bd054e85258143",
                "sha256:619ca56a5468f933d940e1bf431c6f4e13bef8e688698b067ae68eb4f9b30e3a",
                "sha256:630d3d8ea77eabd6cbcd2ea712e1c5cecb5b558d39547ac988351195db433f6c",
                "sha256:63981feca3f110ed132fd217bf7768ee8ed738a55549883628ee3da75bb9cb78",
                "sha256:66420986c9afff67ef0c5d1e4cdc2d0e5262f53ad11e4f90e5e22448df485bf0",
                "sha256:675269d407a257b8c00a6b58205b72eec8231656506c56fd429d924ca00bb350",
                "sha256:6a4a535013aeeef13c5532f802708cecae8d66c282babb5cd916379b72110cf7",
                "sha256:6a727fd083009bc83eb83d6950f0c32b3c94c8b80a9b667c87f4bd1274ca30ba",
                "sha256:6e1daf5bf6c2be39654beae83ee6b9a12347cb5aced9a29eecf12a2d25fff664",
                "sha256:6eea559077d29486c68218178ea946263b87f1c41ae7f996b1f30a983c476a5a",
                "sha256:75a810b7664c17f24bf2ffd7f92416c00ec84b49bb68e6a0d93e542406336b56",
                "sha256:772cc1b2cd963e7e17e6cc55fe0371fb9c704d63e44cacec7b9b7f523b78919e",
                "sha256:78884d155fd15d9f64f5d6124b486f3d3f7fd7cd71a78e9670a0f6f6ca06fb2d",
                "sha256:79e8d804c2ccd618417e96720ad5cd076a86fa3f8cb310ea386a3e6229bae7d1",
                "sha256:7e80d375134ddb04231a53800503752093dbb65dad8dabacce2c84cccc78e964",
                "sha256:8097b3422d020ff1c44effc40ae58e67d93e60d540a65649d2cdaf9466030791",
                "sha256:8205ee14463248d3349131bb8099efe15cd3ce83b8ef3ace63c7e976998e7124",
                "sha256:8212ff58ac6dfde49946bea57474a386cca3f7706fc72c25b772b9ca4af6b79e",
                "sha256:823e74ab6fbaa028ec89615ff6acb409e90ff45580c45920d4dfdddb069f2120",
                "sha256:84e0566f15cf4d769dade9b366b7b87c959be472c92dffb70462dd0844d7cbad",
                "sha256:896c41007931217a343eff197c34513c154267636c8056fb409eafd494c3dcdc",
                "sha256:8aa362811ccdc1f8dadcc916c6d47e554169ab79559319ae9fae7d7752d0d60c",
                "sha256:8b3b397eefecec8e8e39fa65c630ef70a24b09141a6f9fc17b3c3a50bed6b50e",
                "sha256:8ebc7e65ca4b111d928b669713865f021b7773350eeac4a31d3e70144297baba",
                "sha256:9168764133fd919f8dcca2ead66de0105f4ef5659cbb4fa044f7014bed9a1797",
                "sha256:921ae54f9ecba3b6325df425cf72c074cd469dea843fb5743a26ca7fb2ccb149",
                "sha256:92558d37d872e808944c3c96d0423b8604879a3d1c86fdad508d7ed91ea547d5",
                "sha256:951cc481c0c395c4a08639a469d53b7d4afa252529a085418b82a6b43c45c240",
                "sha256:998c01b8e71cf051c28f5d6f1187abbdf5cf45fc0efce5da6c06447cba997034",
                "sha256:9abc80fe8c1f87218db116016de575a7998ab1629078c90840e8d11ab423ee25",
                "sha256:9be4f99bee42ac107870c61dfdb294d912bf81c3c6d45538aad7aecab468b6b7",
                "sha256:9c39438c55983d48f4bb3487734d040e22dad200dab22c41e331cee145e7a50d",
                "sha256:9d7e8ce990ae17dda686f7e82fd41a055c668e13ddcf058e7fb5e9da20b57793",
                "sha256:9ea7f4174d2e4194289cb0c4e172d83e79a6404297ff95f2875cf9ac9bced8ba",
                "sha256:a18fc371e900a21d7392517c6f60fe859e802547309e94313cd8181ad9db004d",
                "sha256:a36b452abbf29f68527cf52e181fced56685731c86b52e852053e38d8b60bc8d",
                "sha256:a5b66d1b201cc71bc3081bc2f1fc36b0c1f268b773e03bbc39066651b9e18391",
                "sha256:a824d2c7a703ba6daaca848f9c3d5cb93af0505be505de70e7e66829affd676e",
                "sha256:a88c0d17d039333a41d9bf4616bd062f0bd7aa0edeb6cafe00a2fc2a804e944f",
                "sha256:aa6800adc8204ce898c8a424303969b7aa6a5e4ad2789c13f8648739830323b7",
                "sha256:aad911555286884be1e427ef0dc0ba3929e6821cbeca2194b13dc415a462c7fd",
                "sha256:afc6e35f344490faa8276b5f2f7cbf71f88bc2cda4328e00553bd451728c571f",
                "sha256:b9a4df06c35465ef4d81799999bba810c68d29972bf1c31db61bfdb81dd9d5bb",
                "sha256:bb2954155bb8f63bb19d56d80e5e5320b61d71084617ed89efedb861a684baea",
                "sha256:bbc4362e06f950c62cad3d4abf1191021b2ffaf0b31ac230fbf0526453eee75e",
                "sha256:c0145295ca415668420ad142ee42189f78d27af806fcf1f32a18e51d47dd2052",
                "sha256:c30ff468163a48535ee7e9bf21bd14c7a81147c0e58a36c1078289a8ca7af0bd",
                "sha256:c347a20d79cedc0a7bd51c4d4b7dbc613ca4e65a756b5c3e57ec84bd43505b47",
                "sha256:c43583ea8517ed2e780a345dd9960896afc1327e8cf3ac8239c167530397440d",
                "sha256:c61a2cb0085c8783906b2f8b1f16a7e65777823c7f4d0a6aaffe26dc0d358dd9",
                "sha256:c9ca89938dff18828a328af41ffdf3902405a19f4131c88e22e776a8e228c5a8",
                "sha256:cc31e13ce212e14a539d430428cd365e74f8b2d534f8bc22dd4c9c55b277b875",
                "sha256:cdabcd3beb2a6dca7027007473d8ef1c3b053347c76f685f5f060a00327b8b65",
                "sha256:cf86f72d705fc2ef776bb7dd9e5fbba79d7e1f3e258bf9377f8204ad0fc1c51e",
                "sha256:d09dc82af2d3c17e7dd17120b202a79b578d79f2b5424bda209d9966efeed114",
                "sha256:d3aa13bdf38630da298f2e0d77aca967b200b8cc1473ea05248f6c5e9c9bdb44",
                "sha256:d69d003296df4840bd445a5d15fa5b6ff6ac40496f956a221c4d1f6f7b4bc4d9",
                "sha256:d6e109a454412ab82979c5b1b3aee0604eca4bbf9a02693bb9df027af2bfa91a",
                "sha256:d8551e733626afec514b5d15befabea0dd70a343a9f23322860c4f16a9430205",
                "sha256:d8754d872a5dfc3c5bf9c0e059e8107451364a30d9fd50f1f1a85c4fb9481164",
                "sha256:d8f9a6e7fd5434817526815f09ea27f2746c4a51ee11bb3439065f5fc754db58",
                "sha256:dbcbb6db5582ea33ce46a5d20a5793134b5365110d84df4e30b9d37c6fd40ad3",
                "sha256:e0f3ef95795efcd3b2ec3fe0a5bcfb5dadf5e3996ea2117427e524d4fbf309c6",
                "sha256:e13ae74a8a3a0c2f22f450f773e35f893484fcfacb00bb4344a7e0f4f48e1f97",
                "sha256:e274f62cbd274359eff63e5c7e7274c913e8e09620f6a57aae66744b3df046d6",
                "sha256:e838bf2bb0b91ee67bf2b889a1a841e5ecac06dd7a2b1ef4e6151e2ce155c7ae",
                "sha256:e8acd55bd5b071156bae57b555f5d33697998752673b9de554dd82f5b5352727",
                "sha256:e8e5ab32cf9eb3647450bc74eb201b27c185d3857276162c101c0f8c6374e098",
                "sha256:ebcb786b9ff30b994d5969213a8430cbb984cdd7ea9fd6df06663194bd3c450c",
                "sha256:ebea2821cdb5f9fef44933617be76185b80150632736f3d76e54829ab4a3b4d1",
                "sha256:ed0ef550042a8dbcd657dfb284a8ee00f0ba269d3f2286b0493b15a5694f9fe8",
                "sha256:eda5c1e2a715a4cbbca2d6d304988460942551e4e5e3b7457b50943cd741626d",
                "sha256:f5c0ed12926dec1dfe7d645333ea59cf93f4d07750986a586f511c0bc61fe103",
                "sha256:f6016bd950be4dcd047b7475fdf55fb1e1f59fc7403f387be0e8123e4a576d30",
                "sha256:f9e0057a509e096e47c87f753136c9b10d7a91842d8042c2ee6866899a717c0d",
                "sha256:fc1c892b1ec1f8cbd5da8de287577b455e388d9c328ad592eabbdcb6fc93bee5",
                "sha256:fc2c1e1b00f88317d9de6b2c2b39b012ebbfe35fe5e7bef980fd2a91f6100a07",
                "sha256:fd822f019ccccd75c832deb7aa040bb02d70a92eb15a2f16c7987b7ad4ee8d83"
            ],
            "markers": "python_version >= '3.9'",
            "version": "==0.24.0"
        },
<<<<<<< HEAD
=======
        "safetensors": {
            "hashes": [
                "sha256:1077f3e94182d72618357b04b5ced540ceb71c8a813d3319f1aba448e68a770d",
                "sha256:11bce6164887cd491ca75c2326a113ba934be596e22b28b1742ce27b1d076467",
                "sha256:21d01c14ff6c415c485616b8b0bf961c46b3b343ca59110d38d744e577f9cce7",
                "sha256:32c3ef2d7af8b9f52ff685ed0bc43913cdcde135089ae322ee576de93eae5135",
                "sha256:37f1521be045e56fc2b54c606d4455573e717b2d887c579ee1dbba5f868ece04",
                "sha256:391ac8cab7c829452175f871fcaf414aa1e292b5448bd02620f675a7f3e7abb9",
                "sha256:4a243be3590bc3301c821da7a18d87224ef35cbd3e5f5727e4e0728b8172411e",
                "sha256:799021e78287bac619c7b3f3606730a22da4cda27759ddf55d37c8db7511c74b",
                "sha256:836cbbc320b47e80acd40e44c8682db0e8ad7123209f69b093def21ec7cafd11",
                "sha256:8bd84b12b1670a6f8e50f01e28156422a2bc07fb16fc4e98bded13039d688a0d",
                "sha256:b6b0d6ecacec39a4fdd99cc19f4576f5219ce858e6fd8dbe7609df0b8dc56965",
                "sha256:bd20eb133db8ed15b40110b7c00c6df51655a2998132193de2f75f72d99c7073",
                "sha256:cead1fa41fc54b1e61089fa57452e8834f798cb1dc7a09ba3524f1eb08e0317a",
                "sha256:cfc0ec0846dcf6763b0ed3d1846ff36008c6e7290683b61616c4b040f6a54ace",
                "sha256:df26da01aaac504334644e1b7642fa000bfec820e7cef83aeac4e355e03195ff"
            ],
            "markers": "python_version >= '3.7'",
            "version": "==0.5.3"
        },
        "scikit-learn": {
            "hashes": [
                "sha256:0650e730afb87402baa88afbf31c07b84c98272622aaba002559b614600ca691",
                "sha256:0c8d036eb937dbb568c6242fa598d551d88fb4399c0344d95c001980ec1c7d36",
                "sha256:1061b7c028a8663fb9a1a1baf9317b64a257fcb036dae5c8752b2abef31d136f",
                "sha256:25fc636bdaf1cc2f4a124a116312d837148b5e10872147bdaf4887926b8c03d8",
                "sha256:2c2cae262064e6a9b77eee1c8e768fc46aa0b8338c6a8297b9b6759720ec0ff2",
                "sha256:2e69fab4ebfc9c9b580a7a80111b43d214ab06250f8a7ef590a4edf72464dd86",
                "sha256:2ffa1e9e25b3d93990e74a4be2c2fc61ee5af85811562f1288d5d055880c4322",
                "sha256:3f59fe08dc03ea158605170eb52b22a105f238a5d512c4470ddeca71feae8e5f",
                "sha256:44a17798172df1d3c1065e8fcf9019183f06c87609b49a124ebdf57ae6cb0107",
                "sha256:6849dd3234e87f55dce1db34c89a810b489ead832aaf4d4550b7ea85628be6c1",
                "sha256:6a7aa5f9908f0f28f4edaa6963c0a6183f1911e63a69aa03782f0d924c830a35",
                "sha256:70b1d7e85b1c96383f872a519b3375f92f14731e279a7b4c6cfd650cf5dffc52",
                "sha256:72abc587c75234935e97d09aa4913a82f7b03ee0b74111dcc2881cba3c5a7b33",
                "sha256:775da975a471c4f6f467725dff0ced5c7ac7bda5e9316b260225b48475279a1b",
                "sha256:7a1c43c8ec9fde528d664d947dc4c0789be4077a3647f232869f41d9bf50e0fb",
                "sha256:7a73d457070e3318e32bdb3aa79a8d990474f19035464dfd8bede2883ab5dc3b",
                "sha256:8634c4bd21a2a813e0a7e3900464e6d593162a29dd35d25bdf0103b3fce60ed5",
                "sha256:8a600c31592bd7dab31e1c61b9bbd6dea1b3433e67d264d17ce1017dbdce8002",
                "sha256:926f207c804104677af4857b2c609940b743d04c4c35ce0ddc8ff4f053cddc1b",
                "sha256:a17c1dea1d56dcda2fac315712f3651a1fea86565b64b48fa1bc090249cbf236",
                "sha256:b3b00cdc8f1317b5f33191df1386c0befd16625f49d979fe77a8d44cae82410d",
                "sha256:b4fc2525eca2c69a59260f583c56a7557c6ccdf8deafdba6e060f94c1c59738e",
                "sha256:b8b7a3b86e411e4bce21186e1c180d792f3d99223dcfa3b4f597ecc92fa1a422",
                "sha256:c06beb2e839ecc641366000ca84f3cf6fa9faa1777e29cf0c04be6e4d096a348",
                "sha256:d056391530ccd1e501056160e3c9673b4da4805eb67eb2bdf4e983e1f9c9204e",
                "sha256:dc4765af3386811c3ca21638f63b9cf5ecf66261cc4815c1db3f1e7dc7b79db2",
                "sha256:dc5cf3d68c5a20ad6d571584c0750ec641cc46aeef1c1507be51300e6003a7e1",
                "sha256:e7be3fa5d2eb9be7d77c3734ff1d599151bb523674be9b834e8da6abe132f44e",
                "sha256:e8ca8cb270fee8f1f76fa9bfd5c3507d60c6438bbee5687f81042e2bb98e5a97",
                "sha256:fa909b1a36e000a03c382aade0bd2063fd5680ff8b8e501660c0f59f021a6415"
            ],
            "index": "pypi",
            "markers": "python_version >= '3.9'",
            "version": "==1.6.1"
        },
        "scipy": {
            "hashes": [
                "sha256:01edfac9f0798ad6b46d9c4c9ca0e0ad23dbf0b1eb70e96adb9fa7f525eff0bf",
                "sha256:03205d57a28e18dfd39f0377d5002725bf1f19a46f444108c29bdb246b6c8a11",
                "sha256:08b57a9336b8e79b305a143c3655cc5bdbe6d5ece3378578888d2afbb51c4e37",
                "sha256:11e7ad32cf184b74380f43d3c0a706f49358b904fa7d5345f16ddf993609184d",
                "sha256:28a0d2c2075946346e4408b211240764759e0fabaeb08d871639b5f3b1aca8a0",
                "sha256:2b871df1fe1a3ba85d90e22742b93584f8d2b8e6124f8372ab15c71b73e428b8",
                "sha256:302093e7dfb120e55515936cb55618ee0b895f8bcaf18ff81eca086c17bd80af",
                "sha256:42dabaaa798e987c425ed76062794e93a243be8f0f20fff6e7a89f4d61cb3d40",
                "sha256:447ce30cee6a9d5d1379087c9e474628dab3db4a67484be1b7dc3196bfb2fac9",
                "sha256:4c6676490ad76d1c2894d77f976144b41bd1a4052107902238047fb6a473e971",
                "sha256:54c462098484e7466362a9f1672d20888f724911a74c22ae35b61f9c5919183d",
                "sha256:597a0c7008b21c035831c39927406c6181bcf8f60a73f36219b69d010aa04737",
                "sha256:5a6fd6eac1ce74a9f77a7fc724080d507c5812d61e72bd5e4c489b042455865e",
                "sha256:5ea7ed46d437fc52350b028b1d44e002646e28f3e8ddc714011aaf87330f2f32",
                "sha256:601881dfb761311045b03114c5fe718a12634e5608c3b403737ae463c9885d53",
                "sha256:62ca1ff3eb513e09ed17a5736929429189adf16d2d740f44e53270cc800ecff1",
                "sha256:69ea6e56d00977f355c0f84eba69877b6df084516c602d93a33812aa04d90a3d",
                "sha256:6a8e34cf4c188b6dd004654f88586d78f95639e48a25dfae9c5e34a6dc34547e",
                "sha256:6d0194c37037707b2afa7a2f2a924cf7bac3dc292d51b6a925e5fcb89bc5c776",
                "sha256:6f223753c6ea76983af380787611ae1291e3ceb23917393079dcc746ba60cfb5",
                "sha256:6f5e296ec63c5da6ba6fa0343ea73fd51b8b3e1a300b0a8cae3ed4b1122c7462",
                "sha256:7cd5b77413e1855351cdde594eca99c1f4a588c2d63711388b6a1f1c01f62274",
                "sha256:869269b767d5ee7ea6991ed7e22b3ca1f22de73ab9a49c44bad338b725603301",
                "sha256:87994da02e73549dfecaed9e09a4f9d58a045a053865679aeb8d6d43747d4df3",
                "sha256:888307125ea0c4466287191e5606a2c910963405ce9671448ff9c81c53f85f58",
                "sha256:92233b2df6938147be6fa8824b8136f29a18f016ecde986666be5f4d686a91a4",
                "sha256:9412f5e408b397ff5641080ed1e798623dbe1ec0d78e72c9eca8992976fa65aa",
                "sha256:9b18aa747da280664642997e65aab1dd19d0c3d17068a04b3fe34e2559196cb9",
                "sha256:9de9d1416b3d9e7df9923ab23cd2fe714244af10b763975bea9e4f2e81cebd27",
                "sha256:a2ec871edaa863e8213ea5df811cd600734f6400b4af272e1c011e69401218e9",
                "sha256:a5080a79dfb9b78b768cebf3c9dcbc7b665c5875793569f48bf0e2b1d7f68f6f",
                "sha256:a8bf5cb4a25046ac61d38f8d3c3426ec11ebc350246a4642f2f315fe95bda655",
                "sha256:b09ae80010f52efddb15551025f9016c910296cf70adbf03ce2a8704f3a5ad20",
                "sha256:b5e025e903b4f166ea03b109bb241355b9c42c279ea694d8864d033727205e65",
                "sha256:bad78d580270a4d32470563ea86c6590b465cb98f83d760ff5b0990cb5518a93",
                "sha256:bae43364d600fdc3ac327db99659dcb79e6e7ecd279a75fe1266669d9a652828",
                "sha256:c4697a10da8f8765bb7c83e24a470da5797e37041edfd77fd95ba3811a47c4fd",
                "sha256:c90ebe8aaa4397eaefa8455a8182b164a6cc1d59ad53f79943f266d99f68687f",
                "sha256:cd58a314d92838f7e6f755c8a2167ead4f27e1fd5c1251fd54289569ef3495ec",
                "sha256:cf72ff559a53a6a6d77bd8eefd12a17995ffa44ad86c77a5df96f533d4e6c6bb",
                "sha256:def751dd08243934c884a3221156d63e15234a3155cf25978b0a668409d45eb6",
                "sha256:e7c68b6a43259ba0aab737237876e5c2c549a031ddb7abc28c7b47f22e202ded",
                "sha256:ecf797d2d798cf7c838c6d98321061eb3e72a74710e6c40540f0e8087e3b499e",
                "sha256:f031846580d9acccd0044efd1a90e6f4df3a6e12b4b6bd694a7bc03a89892b28",
                "sha256:fb530e4794fc8ea76a4a21ccb67dea33e5e0e60f07fc38a49e821e1eae3b71a0",
                "sha256:fe8a9eb875d430d81755472c5ba75e84acc980e4a8f6204d402849234d3017db"
            ],
            "markers": "python_version >= '3.10'",
            "version": "==1.15.2"
        },
        "sentence-transformers": {
            "hashes": [
                "sha256:25f5086d0746c22177f9fb7d431f3eebe6375f3afe1dc7c341c4ca9061e98771",
                "sha256:d33d0c5a69ae0d682115c90e74fc1dc24c4786aeea78e26f5889b037e5921880"
            ],
            "index": "pypi",
            "markers": "python_version >= '3.9'",
            "version": "==4.0.2"
        },
        "service-identity": {
            "hashes": [
                "sha256:6b047fbd8a84fd0bb0d55ebce4031e400562b9196e1e0d3e0fe2b8a59f6d4a85",
                "sha256:b8683ba13f0d39c6cd5d625d2c5f65421d6d707b013b375c355751557cbe8e09"
            ],
            "markers": "python_version >= '3.8'",
            "version": "==24.2.0"
        },
        "setuptools": {
            "hashes": [
                "sha256:128ce7b8f33c3079fd1b067ecbb4051a66e8526e7b65f6cec075dfc650ddfa88",
                "sha256:e147c0549f27767ba362f9da434eab9c5dc0045d5304feb602a0af001089fc51"
            ],
            "markers": "python_version >= '3.9'",
            "version": "==79.0.1"
        },
>>>>>>> 1da98f42
        "six": {
            "hashes": [
                "sha256:4721f391ed90541fddacab5acf947aa0d3dc7d27b2e1e8eda2be8970586c3274",
                "sha256:ff70335d468e7eb6ec65b95b99d3a2836546063f63acc5171de367e834932a81"
            ],
            "markers": "python_version >= '2.7' and python_version not in '3.0, 3.1, 3.2'",
            "version": "==1.17.0"
        },
        "sniffio": {
            "hashes": [
                "sha256:2f6da418d1f1e0fddd844478f41680e794e6051915791a034ff65e5f100525a2",
                "sha256:f4324edc670a0f49750a81b895f35c3adb843cca46f0530f79fc1babb23789dc"
            ],
            "markers": "python_version >= '3.7'",
            "version": "==1.3.1"
        },
        "social-auth-app-django": {
            "hashes": [
                "sha256:d1f4286d5ca1e512c9b2f686e7ecb2a0128148f1a33d853b69dc07b58508362e",
                "sha256:db70b972faeb10ee1ec83d0dc7dbd0558d5f5830417bba317b712b10ff58d031"
            ],
            "markers": "python_version >= '3.9'",
            "version": "==5.4.3"
        },
        "social-auth-core": {
            "hashes": [
                "sha256:6d940c458c529d3689f2ceca2d944911a4b02d76e82d154688d1d3f75f12d168",
                "sha256:ecf9ae1e2e5bb52741cedcaede943fe89a8ada23f9aad018f350d4839a9d3a90"
            ],
            "markers": "python_version >= '3.9'",
            "version": "==4.6.0"
        },
        "sqlparse": {
            "hashes": [
                "sha256:09f67787f56a0b16ecdbde1bfc7f5d9c3371ca683cfeaa8e6ff60b4807ec9272",
                "sha256:cf2196ed3418f3ba5de6af7e82c694a9fbdbfecccdfc72e281548517081f16ca"
            ],
            "markers": "python_version >= '3.8'",
            "version": "==0.5.3"
        },
<<<<<<< HEAD
        "svix": {
            "hashes": [
                "sha256:8ca332ce41e5e4543dc02fb29414cf9181ec0982e87e1c519d2bcab894c85f07",
                "sha256:8dad74e48ffed68639ace44185cca17b9b622405a50a32fc1eb39b3499550c51"
            ],
            "index": "pypi",
            "markers": "python_version >= '3.6'",
            "version": "==1.62.0"
        },
        "types-deprecated": {
            "hashes": [
                "sha256:86a65aa550ea8acf49f27e226b8953288cd851de887970fbbdf2239c116c3107",
                "sha256:c329030553029de5cc6cb30f269c11f4e00e598c4241290179f63cda7d33f719"
            ],
            "markers": "python_version >= '3.9'",
            "version": "==1.2.15.20250304"
        },
        "types-python-dateutil": {
            "hashes": [
                "sha256:18f493414c26ffba692a72369fea7a154c502646301ebfe3d56a04b3767284cb",
                "sha256:e248a4bc70a486d3e3ec84d0dc30eec3a5f979d6e7ee4123ae043eedbb987f53"
            ],
            "markers": "python_version >= '3.8'",
            "version": "==2.9.0.20241206"
        },
        "typing-extensions": {
            "hashes": [
                "sha256:0a4ac55a5820789d87e297727d229866c9650f6521b64206413c4fbada24d95b",
                "sha256:c8dd92cc0d6425a97c18fbb9d1954e5ff92c1ca881a309c45f06ebc0b79058e5"
            ],
            "markers": "python_version >= '3.8'",
            "version": "==4.13.0"
        },
        "typing-inspect": {
            "hashes": [
                "sha256:9ee6fc59062311ef8547596ab6b955e1b8aa46242d854bfc78f4f6b0eff35f9f",
                "sha256:b23fc42ff6f6ef6954e4852c1fb512cdd18dbea03134f91f856a95ccc9461f78"
            ],
            "version": "==0.9.0"
=======
        "sympy": {
            "hashes": [
                "sha256:9cebf7e04ff162015ce31c9c6c9144daa34a93bd082f54fd8f12deca4f47515f",
                "sha256:db36cdc64bf61b9b24578b6f7bab1ecdd2452cf008f34faa33776680c26d66f8"
            ],
            "markers": "python_version >= '3.8'",
            "version": "==1.13.1"
        },
        "threadpoolctl": {
            "hashes": [
                "sha256:43a0b8fd5a2928500110039e43a5eed8480b918967083ea48dc3ab9f13c4a7fb",
                "sha256:8ab8b4aa3491d812b623328249fab5302a68d2d71745c8a4c719a2fcaba9f44e"
            ],
            "markers": "python_version >= '3.9'",
            "version": "==3.6.0"
        },
        "tokenizers": {
            "hashes": [
                "sha256:0f0dcbcc9f6e13e675a66d7a5f2f225a736745ce484c1a4e07476a89ccdad382",
                "sha256:1039a3a5734944e09de1d48761ade94e00d0fa760c0e0551151d4dd851ba63e3",
                "sha256:28da6b72d4fb14ee200a1bd386ff74ade8992d7f725f2bde2c495a9a98cf4d9f",
                "sha256:2dd9a0061e403546f7377df940e866c3e678d7d4e9643d0461ea442b4f89e61a",
                "sha256:2fdbd4c067c60a0ac7eca14b6bd18a5bebace54eb757c706b47ea93204f7a37c",
                "sha256:34d8cfde551c9916cb92014e040806122295a6800914bab5865deb85623931cf",
                "sha256:9ac78b12e541d4ce67b4dfd970e44c060a2147b9b2a21f509566d556a509c67d",
                "sha256:a1bb04dc5b448985f86ecd4b05407f5a8d97cb2c0532199b2a302a604a0165ab",
                "sha256:a21a15d5c8e603331b8a59548bbe113564136dc0f5ad8306dd5033459a226da0",
                "sha256:aaa852d23e125b73d283c98f007e06d4595732104b65402f46e8ef24b588d9f8",
                "sha256:cd51cd0a91ecc801633829fcd1fda9cf8682ed3477c6243b9a095539de4aecf3",
                "sha256:db9484aeb2e200c43b915a1a0150ea885e35f357a5a8fabf7373af333dcc8dbf",
                "sha256:e5a69c1a4496b81a5ee5d2c1f3f7fbdf95e90a0196101b0ee89ed9956b8a168f",
                "sha256:e78e413e9e668ad790a29456e677d9d3aa50a9ad311a40905d6861ba7692cf41",
                "sha256:ed248ab5279e601a30a4d67bdb897ecbe955a50f1e7bb62bd99f07dd11c2f5b6"
            ],
            "markers": "python_version >= '3.9'",
            "version": "==0.21.1"
        },
        "torch": {
            "hashes": [
                "sha256:09e06f9949e1a0518c5b09fe95295bc9661f219d9ecb6f9893e5123e10696628",
                "sha256:265f70de5fd45b864d924b64be1797f86e76c8e48a02c2a3a6fc7ec247d2226c",
                "sha256:2bb8987f3bb1ef2675897034402373ddfc8f5ef0e156e2d8cfc47cacafdda4a9",
                "sha256:46763dcb051180ce1ed23d1891d9b1598e07d051ce4c9d14307029809c4d64f7",
                "sha256:4874a73507a300a5d089ceaff616a569e7bb7c613c56f37f63ec3ffac65259cf",
                "sha256:510c73251bee9ba02ae1cb6c9d4ee0907b3ce6020e62784e2d7598e0cfa4d6cc",
                "sha256:56eeaf2ecac90da5d9e35f7f35eb286da82673ec3c582e310a8d1631a1c02341",
                "sha256:683410f97984103148e31b38a8631acf31c3034c020c0f4d26171e7626d8317a",
                "sha256:6860df13d9911ac158f4c44031609700e1eba07916fff62e21e6ffa0a9e01961",
                "sha256:7979834102cd5b7a43cc64e87f2f3b14bd0e1458f06e9f88ffa386d07c7446e1",
                "sha256:7e1448426d0ba3620408218b50aa6ada88aeae34f7a239ba5431f6c8774b1239",
                "sha256:94fc63b3b4bedd327af588696559f68c264440e2503cc9e6954019473d74ae21",
                "sha256:9a610afe216a85a8b9bc9f8365ed561535c93e804c2a317ef7fabcc5deda0989",
                "sha256:9ea955317cfcd3852b1402b62af258ce735c2edeee42ca9419b6bc889e5ae053",
                "sha256:a0d5e1b9874c1a6c25556840ab8920569a7a4137afa8a63a32cee0bc7d89bd4b",
                "sha256:b789069020c5588c70d5c2158ac0aa23fd24a028f34a8b4fcb8fcb4d7efcf5fb",
                "sha256:bb2c6c3e65049f081940f5ab15c9136c7de40d3f01192541c920a07c7c585b7e",
                "sha256:c4f103a49830ce4c7561ef4434cc7926e5a5fe4e5eb100c19ab36ea1e2b634ab",
                "sha256:ccbd0320411fe1a3b3fec7b4d3185aa7d0c52adac94480ab024b5c8f74a0bf1d",
                "sha256:ff96f4038f8af9f7ec4231710ed4549da1bdebad95923953a25045dcf6fd87e2"
            ],
            "index": "pypi",
            "markers": "python_full_version >= '3.9.0'",
            "version": "==2.6.0"
        },
        "tqdm": {
            "hashes": [
                "sha256:26445eca388f82e72884e0d580d5464cd801a3ea01e63e5601bdff9ba6a48de2",
                "sha256:f8aef9c52c08c13a65f30ea34f4e5aac3fd1a34959879d7e59e63027286627f2"
            ],
            "markers": "python_version >= '3.7'",
            "version": "==4.67.1"
        },
        "transformers": {
            "hashes": [
                "sha256:1d795d24925e615a8e63687d077e4f7348c2702eb87032286eaa76d83cdc684f",
                "sha256:6111610a43dec24ef32c3df0632c6b25b07d9711c01d9e1077bdd2ff6b14a38c"
            ],
            "index": "pypi",
            "markers": "python_full_version >= '3.9.0'",
            "version": "==4.50.3"
        },
        "twisted": {
            "extras": [
                "tls"
            ],
            "hashes": [
                "sha256:695d0556d5ec579dcc464d2856b634880ed1319f45b10d19043f2b57eb0115b5",
                "sha256:fe403076c71f04d5d2d789a755b687c5637ec3bcd3b2b8252d76f2ba65f54261"
            ],
            "markers": "python_full_version >= '3.8.0'",
            "version": "==24.11.0"
        },
        "txaio": {
            "hashes": [
                "sha256:aaea42f8aad50e0ecfb976130ada140797e9dcb85fad2cf72b0f37f8cefcb490",
                "sha256:f9a9216e976e5e3246dfd112ad7ad55ca915606b60b84a757ac769bd404ff704"
            ],
            "markers": "python_version >= '3.7'",
            "version": "==23.1.1"
        },
        "typing-extensions": {
            "hashes": [
                "sha256:a439e7c04b49fec3e5d3e2beaa21755cadbbdc391694e28ccdd36ca4a1408f8c",
                "sha256:e6c81219bd689f51865d9e372991c540bda33a0379d5573cddb9a3a23f7caaef"
            ],
            "markers": "python_version >= '3.8'",
            "version": "==4.13.2"
>>>>>>> 1da98f42
        },
        "tzdata": {
            "hashes": [
                "sha256:1a403fada01ff9221ca8044d701868fa132215d84beb92242d9acd2147f667a8",
                "sha256:b60a638fcc0daffadf82fe0f57e53d06bdec2f36c4df66280ae79bce6bd6f2b9"
            ],
            "markers": "python_version >= '2'",
            "version": "==2025.2"
        },
        "uritemplate": {
            "hashes": [
                "sha256:4346edfc5c3b79f694bccd6d6099a322bbeb628dbf2cd86eea55a456ce5124f0",
                "sha256:830c08b8d99bdd312ea4ead05994a38e8936266f84b9a7878232db50b044e02e"
            ],
            "markers": "python_version >= '3.6'",
            "version": "==4.1.1"
        },
        "urllib3": {
            "hashes": [
                "sha256:414bc6535b787febd7567804cc015fee39daab8ad86268f1310a9250697de466",
                "sha256:4e16665048960a0900c702d4a66415956a584919c03361cac9f1df5c5dd7e813"
            ],
            "markers": "python_version >= '3.9'",
<<<<<<< HEAD
            "version": "==2.3.0"
        },
        "wrapt": {
            "hashes": [
                "sha256:08e7ce672e35efa54c5024936e559469436f8b8096253404faeb54d2a878416f",
                "sha256:0a6e821770cf99cc586d33833b2ff32faebdbe886bd6322395606cf55153246c",
                "sha256:0b929ac182f5ace000d459c59c2c9c33047e20e935f8e39371fa6e3b85d56f4a",
                "sha256:129a150f5c445165ff941fc02ee27df65940fcb8a22a61828b1853c98763a64b",
                "sha256:13e6afb7fe71fe7485a4550a8844cc9ffbe263c0f1a1eea569bc7091d4898555",
                "sha256:1473400e5b2733e58b396a04eb7f35f541e1fb976d0c0724d0223dd607e0f74c",
                "sha256:18983c537e04d11cf027fbb60a1e8dfd5190e2b60cc27bc0808e653e7b218d1b",
                "sha256:1a7ed2d9d039bd41e889f6fb9364554052ca21ce823580f6a07c4ec245c1f5d6",
                "sha256:1e1fe0e6ab7775fd842bc39e86f6dcfc4507ab0ffe206093e76d61cde37225c8",
                "sha256:1fb5699e4464afe5c7e65fa51d4f99e0b2eadcc176e4aa33600a3df7801d6662",
                "sha256:2696993ee1eebd20b8e4ee4356483c4cb696066ddc24bd70bcbb80fa56ff9061",
                "sha256:35621ae4c00e056adb0009f8e86e28eb4a41a4bfa8f9bfa9fca7d343fe94f998",
                "sha256:36ccae62f64235cf8ddb682073a60519426fdd4725524ae38874adf72b5f2aeb",
                "sha256:3cedbfa9c940fdad3e6e941db7138e26ce8aad38ab5fe9dcfadfed9db7a54e62",
                "sha256:3d57c572081fed831ad2d26fd430d565b76aa277ed1d30ff4d40670b1c0dd984",
                "sha256:3fc7cb4c1c744f8c05cd5f9438a3caa6ab94ce8344e952d7c45a8ed59dd88392",
                "sha256:4011d137b9955791f9084749cba9a367c68d50ab8d11d64c50ba1688c9b457f2",
                "sha256:40d615e4fe22f4ad3528448c193b218e077656ca9ccb22ce2cb20db730f8d306",
                "sha256:410a92fefd2e0e10d26210e1dfb4a876ddaf8439ef60d6434f21ef8d87efc5b7",
                "sha256:41388e9d4d1522446fe79d3213196bd9e3b301a336965b9e27ca2788ebd122f3",
                "sha256:468090021f391fe0056ad3e807e3d9034e0fd01adcd3bdfba977b6fdf4213ea9",
                "sha256:49703ce2ddc220df165bd2962f8e03b84c89fee2d65e1c24a7defff6f988f4d6",
                "sha256:4a721d3c943dae44f8e243b380cb645a709ba5bd35d3ad27bc2ed947e9c68192",
                "sha256:4afd5814270fdf6380616b321fd31435a462019d834f83c8611a0ce7484c7317",
                "sha256:4c82b8785d98cdd9fed4cac84d765d234ed3251bd6afe34cb7ac523cb93e8b4f",
                "sha256:4db983e7bca53819efdbd64590ee96c9213894272c776966ca6306b73e4affda",
                "sha256:582530701bff1dec6779efa00c516496968edd851fba224fbd86e46cc6b73563",
                "sha256:58455b79ec2661c3600e65c0a716955adc2410f7383755d537584b0de41b1d8a",
                "sha256:58705da316756681ad3c9c73fd15499aa4d8c69f9fd38dc8a35e06c12468582f",
                "sha256:5bb1d0dbf99411f3d871deb6faa9aabb9d4e744d67dcaaa05399af89d847a91d",
                "sha256:5c803c401ea1c1c18de70a06a6f79fcc9c5acfc79133e9869e730ad7f8ad8ef9",
                "sha256:5cbabee4f083b6b4cd282f5b817a867cf0b1028c54d445b7ec7cfe6505057cf8",
                "sha256:612dff5db80beef9e649c6d803a8d50c409082f1fedc9dbcdfde2983b2025b82",
                "sha256:62c2caa1585c82b3f7a7ab56afef7b3602021d6da34fbc1cf234ff139fed3cd9",
                "sha256:69606d7bb691b50a4240ce6b22ebb319c1cfb164e5f6569835058196e0f3a845",
                "sha256:6d9187b01bebc3875bac9b087948a2bccefe464a7d8f627cf6e48b1bbae30f82",
                "sha256:6ed6ffac43aecfe6d86ec5b74b06a5be33d5bb9243d055141e8cabb12aa08125",
                "sha256:703919b1633412ab54bcf920ab388735832fdcb9f9a00ae49387f0fe67dad504",
                "sha256:766d8bbefcb9e00c3ac3b000d9acc51f1b399513f44d77dfe0eb026ad7c9a19b",
                "sha256:80dd7db6a7cb57ffbc279c4394246414ec99537ae81ffd702443335a61dbf3a7",
                "sha256:8112e52c5822fc4253f3901b676c55ddf288614dc7011634e2719718eaa187dc",
                "sha256:8c8b293cd65ad716d13d8dd3624e42e5a19cc2a2f1acc74b30c2c13f15cb61a6",
                "sha256:8fdbdb757d5390f7c675e558fd3186d590973244fab0c5fe63d373ade3e99d40",
                "sha256:91bd7d1773e64019f9288b7a5101f3ae50d3d8e6b1de7edee9c2ccc1d32f0c0a",
                "sha256:95c658736ec15602da0ed73f312d410117723914a5c91a14ee4cdd72f1d790b3",
                "sha256:99039fa9e6306880572915728d7f6c24a86ec57b0a83f6b2491e1d8ab0235b9a",
                "sha256:9a2bce789a5ea90e51a02dfcc39e31b7f1e662bc3317979aa7e5538e3a034f72",
                "sha256:9a7d15bbd2bc99e92e39f49a04653062ee6085c0e18b3b7512a4f2fe91f2d681",
                "sha256:9abc77a4ce4c6f2a3168ff34b1da9b0f311a8f1cfd694ec96b0603dff1c79438",
                "sha256:9e8659775f1adf02eb1e6f109751268e493c73716ca5761f8acb695e52a756ae",
                "sha256:9fee687dce376205d9a494e9c121e27183b2a3df18037f89d69bd7b35bcf59e2",
                "sha256:a5aaeff38654462bc4b09023918b7f21790efb807f54c000a39d41d69cf552cb",
                "sha256:a604bf7a053f8362d27eb9fefd2097f82600b856d5abe996d623babd067b1ab5",
                "sha256:abbb9e76177c35d4e8568e58650aa6926040d6a9f6f03435b7a522bf1c487f9a",
                "sha256:acc130bc0375999da18e3d19e5a86403667ac0c4042a094fefb7eec8ebac7cf3",
                "sha256:b18f2d1533a71f069c7f82d524a52599053d4c7166e9dd374ae2136b7f40f7c8",
                "sha256:b4e42a40a5e164cbfdb7b386c966a588b1047558a990981ace551ed7e12ca9c2",
                "sha256:b5e251054542ae57ac7f3fba5d10bfff615b6c2fb09abeb37d2f1463f841ae22",
                "sha256:b60fb58b90c6d63779cb0c0c54eeb38941bae3ecf7a73c764c52c88c2dcb9d72",
                "sha256:b870b5df5b71d8c3359d21be8f0d6c485fa0ebdb6477dda51a1ea54a9b558061",
                "sha256:ba0f0eb61ef00ea10e00eb53a9129501f52385c44853dbd6c4ad3f403603083f",
                "sha256:bb87745b2e6dc56361bfde481d5a378dc314b252a98d7dd19a651a3fa58f24a9",
                "sha256:bb90fb8bda722a1b9d48ac1e6c38f923ea757b3baf8ebd0c82e09c5c1a0e7a04",
                "sha256:bc570b5f14a79734437cb7b0500376b6b791153314986074486e0b0fa8d71d98",
                "sha256:c86563182421896d73858e08e1db93afdd2b947a70064b813d515d66549e15f9",
                "sha256:c958bcfd59bacc2d0249dcfe575e71da54f9dcf4a8bdf89c4cb9a68a1170d73f",
                "sha256:d18a4865f46b8579d44e4fe1e2bcbc6472ad83d98e22a26c963d46e4c125ef0b",
                "sha256:d5e2439eecc762cd85e7bd37161d4714aa03a33c5ba884e26c81559817ca0925",
                "sha256:e3890b508a23299083e065f435a492b5435eba6e304a7114d2f919d400888cc6",
                "sha256:e496a8ce2c256da1eb98bd15803a79bee00fc351f5dfb9ea82594a3f058309e0",
                "sha256:e8b2816ebef96d83657b56306152a93909a83f23994f4b30ad4573b00bd11bb9",
                "sha256:eaf675418ed6b3b31c7a989fd007fa7c3be66ce14e5c3b27336383604c9da85c",
                "sha256:ec89ed91f2fa8e3f52ae53cd3cf640d6feff92ba90d62236a81e4e563ac0e991",
                "sha256:ecc840861360ba9d176d413a5489b9a0aff6d6303d7e733e2c4623cfa26904a6",
                "sha256:f09b286faeff3c750a879d336fb6d8713206fc97af3adc14def0cdd349df6000",
                "sha256:f393cda562f79828f38a819f4788641ac7c4085f30f1ce1a68672baa686482bb",
                "sha256:f917c1180fdb8623c2b75a99192f4025e412597c50b2ac870f156de8fb101119",
                "sha256:fc78a84e2dfbc27afe4b2bd7c80c8db9bca75cc5b85df52bfe634596a1da846b",
                "sha256:ff04ef6eec3eee8a5efef2401495967a916feaa353643defcc03fc74fe213b58"
            ],
            "markers": "python_version >= '3.8'",
            "version": "==1.17.2"
=======
            "version": "==2.4.0"
        },
        "uvicorn": {
            "extras": [
                "standard"
            ],
            "hashes": [
                "sha256:0e929828f6186353a80b58ea719861d2629d766293b6d19baf086ba31d4f3328",
                "sha256:deb49af569084536d269fe0a6d67e3754f104cf03aba7c11c40f01aadf33c403"
            ],
            "markers": "python_version >= '3.9'",
            "version": "==0.34.2"
        },
        "watchfiles": {
            "hashes": [
                "sha256:0125f91f70e0732a9f8ee01e49515c35d38ba48db507a50c5bdcad9503af5827",
                "sha256:0a04059f4923ce4e856b4b4e5e783a70f49d9663d22a4c3b3298165996d1377f",
                "sha256:0b289572c33a0deae62daa57e44a25b99b783e5f7aed81b314232b3d3c81a11d",
                "sha256:10f6ae86d5cb647bf58f9f655fcf577f713915a5d69057a0371bc257e2553234",
                "sha256:13bb21f8ba3248386337c9fa51c528868e6c34a707f729ab041c846d52a0c69a",
                "sha256:15ac96dd567ad6c71c71f7b2c658cb22b7734901546cd50a475128ab557593ca",
                "sha256:18b3bd29954bc4abeeb4e9d9cf0b30227f0f206c86657674f544cb032296acd5",
                "sha256:1909e0a9cd95251b15bff4261de5dd7550885bd172e3536824bf1cf6b121e200",
                "sha256:1a2902ede862969077b97523987c38db28abbe09fb19866e711485d9fbf0d417",
                "sha256:1a7bac2bde1d661fb31f4d4e8e539e178774b76db3c2c17c4bb3e960a5de07a2",
                "sha256:237f9be419e977a0f8f6b2e7b0475ababe78ff1ab06822df95d914a945eac827",
                "sha256:266710eb6fddc1f5e51843c70e3bebfb0f5e77cf4f27129278c70554104d19ed",
                "sha256:29c7fd632ccaf5517c16a5188e36f6612d6472ccf55382db6c7fe3fcccb7f59f",
                "sha256:2b7a21715fb12274a71d335cff6c71fe7f676b293d322722fe708a9ec81d91f5",
                "sha256:2cfb371be97d4db374cba381b9f911dd35bb5f4c58faa7b8b7106c8853e5d225",
                "sha256:2cfcb3952350e95603f232a7a15f6c5f86c5375e46f0bd4ae70d43e3e063c13d",
                "sha256:2f1fefb2e90e89959447bc0420fddd1e76f625784340d64a2f7d5983ef9ad246",
                "sha256:360a398c3a19672cf93527f7e8d8b60d8275119c5d900f2e184d32483117a705",
                "sha256:3e380c89983ce6e6fe2dd1e1921b9952fb4e6da882931abd1824c092ed495dec",
                "sha256:4a8ec1e4e16e2d5bafc9ba82f7aaecfeec990ca7cd27e84fb6f191804ed2fcfc",
                "sha256:4ab626da2fc1ac277bbf752446470b367f84b50295264d2d313e28dc4405d663",
                "sha256:4b6227351e11c57ae997d222e13f5b6f1f0700d84b8c52304e8675d33a808382",
                "sha256:554389562c29c2c182e3908b149095051f81d28c2fec79ad6c8997d7d63e0009",
                "sha256:5c40fe7dd9e5f81e0847b1ea64e1f5dd79dd61afbedb57759df06767ac719b40",
                "sha256:68b2dddba7a4e6151384e252a5632efcaa9bc5d1c4b567f3cb621306b2ca9f63",
                "sha256:7ee32c9a9bee4d0b7bd7cbeb53cb185cf0b622ac761efaa2eba84006c3b3a614",
                "sha256:830aa432ba5c491d52a15b51526c29e4a4b92bf4f92253787f9726fe01519487",
                "sha256:832ccc221927c860e7286c55c9b6ebcc0265d5e072f49c7f6456c7798d2b39aa",
                "sha256:839ebd0df4a18c5b3c1b890145b5a3f5f64063c2a0d02b13c76d78fe5de34936",
                "sha256:852de68acd6212cd6d33edf21e6f9e56e5d98c6add46f48244bd479d97c967c6",
                "sha256:85fbb6102b3296926d0c62cfc9347f6237fb9400aecd0ba6bbda94cae15f2b3b",
                "sha256:86c0df05b47a79d80351cd179893f2f9c1b1cae49d96e8b3290c7f4bd0ca0a92",
                "sha256:894342d61d355446d02cd3988a7326af344143eb33a2fd5d38482a92072d9563",
                "sha256:8c0db396e6003d99bb2d7232c957b5f0b5634bbd1b24e381a5afcc880f7373fb",
                "sha256:8e637810586e6fe380c8bc1b3910accd7f1d3a9a7262c8a78d4c8fb3ba6a2b3d",
                "sha256:9475b0093767e1475095f2aeb1d219fb9664081d403d1dff81342df8cd707034",
                "sha256:95cf944fcfc394c5f9de794ce581914900f82ff1f855326f25ebcf24d5397418",
                "sha256:974866e0db748ebf1eccab17862bc0f0303807ed9cda465d1324625b81293a18",
                "sha256:9848b21ae152fe79c10dd0197304ada8f7b586d3ebc3f27f43c506e5a52a863c",
                "sha256:9f4571a783914feda92018ef3901dab8caf5b029325b5fe4558c074582815249",
                "sha256:a056c2f692d65bf1e99c41045e3bdcaea3cb9e6b5a53dcaf60a5f3bd95fc9763",
                "sha256:a0dbcb1c2d8f2ab6e0a81c6699b236932bd264d4cef1ac475858d16c403de74d",
                "sha256:a16512051a822a416b0d477d5f8c0e67b67c1a20d9acecb0aafa3aa4d6e7d256",
                "sha256:a2014a2b18ad3ca53b1f6c23f8cd94a18ce930c1837bd891262c182640eb40a6",
                "sha256:a3904d88955fda461ea2531fcf6ef73584ca921415d5cfa44457a225f4a42bc1",
                "sha256:a74add8d7727e6404d5dc4dcd7fac65d4d82f95928bbee0cf5414c900e86773e",
                "sha256:ab44e1580924d1ffd7b3938e02716d5ad190441965138b4aa1d1f31ea0877f04",
                "sha256:b551d4fb482fc57d852b4541f911ba28957d051c8776e79c3b4a51eb5e2a1b11",
                "sha256:b5eb568c2aa6018e26da9e6c86f3ec3fd958cee7f0311b35c2630fa4217d17f2",
                "sha256:b659576b950865fdad31fa491d31d37cf78b27113a7671d39f919828587b429b",
                "sha256:b6e76ceb1dd18c8e29c73f47d41866972e891fc4cc7ba014f487def72c1cf096",
                "sha256:b7529b5dcc114679d43827d8c35a07c493ad6f083633d573d81c660abc5979e9",
                "sha256:b9dca99744991fc9850d18015c4f0438865414e50069670f5f7eee08340d8b40",
                "sha256:ba5552a1b07c8edbf197055bc9d518b8f0d98a1c6a73a293bc0726dce068ed01",
                "sha256:bfe0cbc787770e52a96c6fda6726ace75be7f840cb327e1b08d7d54eadc3bc85",
                "sha256:c0901429650652d3f0da90bad42bdafc1f9143ff3605633c455c999a2d786cac",
                "sha256:cb1489f25b051a89fae574505cc26360c8e95e227a9500182a7fe0afcc500ce0",
                "sha256:cd47d063fbeabd4c6cae1d4bcaa38f0902f8dc5ed168072874ea11d0c7afc1ff",
                "sha256:d363152c5e16b29d66cbde8fa614f9e313e6f94a8204eaab268db52231fe5358",
                "sha256:d5730f3aa35e646103b53389d5bc77edfbf578ab6dab2e005142b5b80a35ef25",
                "sha256:d6f9367b132078b2ceb8d066ff6c93a970a18c3029cea37bfd7b2d3dd2e5db8f",
                "sha256:dfd6ae1c385ab481766b3c61c44aca2b3cd775f6f7c0fa93d979ddec853d29d5",
                "sha256:e0da39ff917af8b27a4bdc5a97ac577552a38aac0d260a859c1517ea3dc1a7c4",
                "sha256:ecf6cd9f83d7c023b1aba15d13f705ca7b7d38675c121f3cc4a6e25bd0857ee9",
                "sha256:ee0822ce1b8a14fe5a066f93edd20aada932acfe348bede8aa2149f1a4489512",
                "sha256:f2e55a9b162e06e3f862fb61e399fe9f05d908d019d87bf5b496a04ef18a970a",
                "sha256:f436601594f15bf406518af922a89dcaab416568edb6f65c4e5bbbad1ea45c11",
                "sha256:f59b870db1f1ae5a9ac28245707d955c8721dd6565e7f411024fa374b5362d1d",
                "sha256:fc533aa50664ebd6c628b2f30591956519462f5d27f951ed03d6c82b2dfd9965",
                "sha256:fe43139b2c0fdc4a14d4f8d5b5d967f7a2777fd3d38ecf5b1ec669b0d7e43c21",
                "sha256:fed1cd825158dcaae36acce7b2db33dcbfd12b30c34317a88b8ed80f0541cc57"
            ],
            "markers": "python_version >= '3.9'",
            "version": "==1.0.5"
        },
        "websockets": {
            "hashes": [
                "sha256:0701bc3cfcb9164d04a14b149fd74be7347a530ad3bbf15ab2c678a2cd3dd9a2",
                "sha256:0a34631031a8f05657e8e90903e656959234f3a04552259458aac0b0f9ae6fd9",
                "sha256:0af68c55afbd5f07986df82831c7bff04846928ea8d1fd7f30052638788bc9b5",
                "sha256:0c9e74d766f2818bb95f84c25be4dea09841ac0f734d1966f415e4edfc4ef1c3",
                "sha256:0f3c1e2ab208db911594ae5b4f79addeb3501604a165019dd221c0bdcabe4db8",
                "sha256:0fdfe3e2a29e4db3659dbd5bbf04560cea53dd9610273917799f1cde46aa725e",
                "sha256:1009ee0c7739c08a0cd59de430d6de452a55e42d6b522de7aa15e6f67db0b8e1",
                "sha256:1234d4ef35db82f5446dca8e35a7da7964d02c127b095e172e54397fb6a6c256",
                "sha256:16b6c1b3e57799b9d38427dda63edcbe4926352c47cf88588c0be4ace18dac85",
                "sha256:2034693ad3097d5355bfdacfffcbd3ef5694f9718ab7f29c29689a9eae841880",
                "sha256:21c1fa28a6a7e3cbdc171c694398b6df4744613ce9b36b1a498e816787e28123",
                "sha256:229cf1d3ca6c1804400b0a9790dc66528e08a6a1feec0d5040e8b9eb14422375",
                "sha256:27ccee0071a0e75d22cb35849b1db43f2ecd3e161041ac1ee9d2352ddf72f065",
                "sha256:363c6f671b761efcb30608d24925a382497c12c506b51661883c3e22337265ed",
                "sha256:39c1fec2c11dc8d89bba6b2bf1556af381611a173ac2b511cf7231622058af41",
                "sha256:3b1ac0d3e594bf121308112697cf4b32be538fb1444468fb0a6ae4feebc83411",
                "sha256:3be571a8b5afed347da347bfcf27ba12b069d9d7f42cb8c7028b5e98bbb12597",
                "sha256:3c714d2fc58b5ca3e285461a4cc0c9a66bd0e24c5da9911e30158286c9b5be7f",
                "sha256:3d00075aa65772e7ce9e990cab3ff1de702aa09be3940d1dc88d5abf1ab8a09c",
                "sha256:3e90baa811a5d73f3ca0bcbf32064d663ed81318ab225ee4f427ad4e26e5aff3",
                "sha256:47819cea040f31d670cc8d324bb6435c6f133b8c7a19ec3d61634e62f8d8f9eb",
                "sha256:47b099e1f4fbc95b701b6e85768e1fcdaf1630f3cbe4765fa216596f12310e2e",
                "sha256:4a9fac8e469d04ce6c25bb2610dc535235bd4aa14996b4e6dbebf5e007eba5ee",
                "sha256:4b826973a4a2ae47ba357e4e82fa44a463b8f168e1ca775ac64521442b19e87f",
                "sha256:4c2529b320eb9e35af0fa3016c187dffb84a3ecc572bcee7c3ce302bfeba52bf",
                "sha256:54479983bd5fb469c38f2f5c7e3a24f9a4e70594cd68cd1fa6b9340dadaff7cf",
                "sha256:558d023b3df0bffe50a04e710bc87742de35060580a293c2a984299ed83bc4e4",
                "sha256:5756779642579d902eed757b21b0164cd6fe338506a8083eb58af5c372e39d9a",
                "sha256:592f1a9fe869c778694f0aa806ba0374e97648ab57936f092fd9d87f8bc03665",
                "sha256:595b6c3969023ecf9041b2936ac3827e4623bfa3ccf007575f04c5a6aa318c22",
                "sha256:5a939de6b7b4e18ca683218320fc67ea886038265fd1ed30173f5ce3f8e85675",
                "sha256:5d54b09eba2bada6011aea5375542a157637b91029687eb4fdb2dab11059c1b4",
                "sha256:5df592cd503496351d6dc14f7cdad49f268d8e618f80dce0cd5a36b93c3fc08d",
                "sha256:5f4c04ead5aed67c8a1a20491d54cdfba5884507a48dd798ecaf13c74c4489f5",
                "sha256:64dee438fed052b52e4f98f76c5790513235efaa1ef7f3f2192c392cd7c91b65",
                "sha256:66dd88c918e3287efc22409d426c8f729688d89a0c587c88971a0faa2c2f3792",
                "sha256:678999709e68425ae2593acf2e3ebcbcf2e69885a5ee78f9eb80e6e371f1bf57",
                "sha256:67f2b6de947f8c757db2db9c71527933ad0019737ec374a8a6be9a956786aaf9",
                "sha256:693f0192126df6c2327cce3baa7c06f2a117575e32ab2308f7f8216c29d9e2e3",
                "sha256:746ee8dba912cd6fc889a8147168991d50ed70447bf18bcda7039f7d2e3d9151",
                "sha256:756c56e867a90fb00177d530dca4b097dd753cde348448a1012ed6c5131f8b7d",
                "sha256:76d1f20b1c7a2fa82367e04982e708723ba0e7b8d43aa643d3dcd404d74f1475",
                "sha256:7f493881579c90fc262d9cdbaa05a6b54b3811c2f300766748db79f098db9940",
                "sha256:823c248b690b2fd9303ba00c4f66cd5e2d8c3ba4aa968b2779be9532a4dad431",
                "sha256:82544de02076bafba038ce055ee6412d68da13ab47f0c60cab827346de828dee",
                "sha256:8dd8327c795b3e3f219760fa603dcae1dcc148172290a8ab15158cf85a953413",
                "sha256:8fdc51055e6ff4adeb88d58a11042ec9a5eae317a0a53d12c062c8a8865909e8",
                "sha256:a625e06551975f4b7ea7102bc43895b90742746797e2e14b70ed61c43a90f09b",
                "sha256:abdc0c6c8c648b4805c5eacd131910d2a7f6455dfd3becab248ef108e89ab16a",
                "sha256:ac017dd64572e5c3bd01939121e4d16cf30e5d7e110a119399cf3133b63ad054",
                "sha256:ac1e5c9054fe23226fb11e05a6e630837f074174c4c2f0fe442996112a6de4fb",
                "sha256:ac60e3b188ec7574cb761b08d50fcedf9d77f1530352db4eef1707fe9dee7205",
                "sha256:b359ed09954d7c18bbc1680f380c7301f92c60bf924171629c5db97febb12f04",
                "sha256:b7643a03db5c95c799b89b31c036d5f27eeb4d259c798e878d6937d71832b1e4",
                "sha256:ba9e56e8ceeeedb2e080147ba85ffcd5cd0711b89576b83784d8605a7df455fa",
                "sha256:c338ffa0520bdb12fbc527265235639fb76e7bc7faafbb93f6ba80d9c06578a9",
                "sha256:cad21560da69f4ce7658ca2cb83138fb4cf695a2ba3e475e0559e05991aa8122",
                "sha256:d08eb4c2b7d6c41da6ca0600c077e93f5adcfd979cd777d747e9ee624556da4b",
                "sha256:d50fd1ee42388dcfb2b3676132c78116490976f1300da28eb629272d5d93e905",
                "sha256:d591f8de75824cbb7acad4e05d2d710484f15f29d4a915092675ad3456f11770",
                "sha256:d5f6b181bb38171a8ad1d6aa58a67a6aa9d4b38d0f8c5f496b9e42561dfc62fe",
                "sha256:d63efaa0cd96cf0c5fe4d581521d9fa87744540d4bc999ae6e08595a1014b45b",
                "sha256:d99e5546bf73dbad5bf3547174cd6cb8ba7273062a23808ffea025ecb1cf8562",
                "sha256:e09473f095a819042ecb2ab9465aee615bd9c2028e4ef7d933600a8401c79561",
                "sha256:e8b56bdcdb4505c8078cb6c7157d9811a85790f2f2b3632c7d1462ab5783d215",
                "sha256:ee443ef070bb3b6ed74514f5efaa37a252af57c90eb33b956d35c8e9c10a1931",
                "sha256:f29d80eb9a9263b8d109135351caf568cc3f80b9928bccde535c235de55c22d9",
                "sha256:f7a866fbc1e97b5c617ee4116daaa09b722101d4a3c170c787450ba409f9736f",
                "sha256:fcd5cf9e305d7b8338754470cf69cf81f420459dbae8a3b40cee57417f4614a7"
            ],
            "markers": "python_version >= '3.9'",
            "version": "==15.0.1"
        },
        "wheel": {
            "hashes": [
                "sha256:661e1abd9198507b1409a20c02106d9670b2576e916d58f520316666abca6729",
                "sha256:708e7481cc80179af0e556bbf0cc00b8444c7321e2700b8d8580231d13017248"
            ],
            "index": "pypi",
            "markers": "python_version >= '3.8'",
            "version": "==0.45.1"
        },
        "zope-interface": {
            "hashes": [
                "sha256:033b3923b63474800b04cba480b70f6e6243a62208071fc148354f3f89cc01b7",
                "sha256:05b910a5afe03256b58ab2ba6288960a2892dfeef01336dc4be6f1b9ed02ab0a",
                "sha256:086ee2f51eaef1e4a52bd7d3111a0404081dadae87f84c0ad4ce2649d4f708b7",
                "sha256:0ef9e2f865721553c6f22a9ff97da0f0216c074bd02b25cf0d3af60ea4d6931d",
                "sha256:1090c60116b3da3bfdd0c03406e2f14a1ff53e5771aebe33fec1edc0a350175d",
                "sha256:144964649eba4c5e4410bb0ee290d338e78f179cdbfd15813de1a664e7649b3b",
                "sha256:15398c000c094b8855d7d74f4fdc9e73aa02d4d0d5c775acdef98cdb1119768d",
                "sha256:1909f52a00c8c3dcab6c4fad5d13de2285a4b3c7be063b239b8dc15ddfb73bd2",
                "sha256:21328fcc9d5b80768bf051faa35ab98fb979080c18e6f84ab3f27ce703bce465",
                "sha256:224b7b0314f919e751f2bca17d15aad00ddbb1eadf1cb0190fa8175edb7ede62",
                "sha256:25e6a61dcb184453bb00eafa733169ab6d903e46f5c2ace4ad275386f9ab327a",
                "sha256:27f926f0dcb058211a3bb3e0e501c69759613b17a553788b2caeb991bed3b61d",
                "sha256:29caad142a2355ce7cfea48725aa8bcf0067e2b5cc63fcf5cd9f97ad12d6afb5",
                "sha256:2ad9913fd858274db8dd867012ebe544ef18d218f6f7d1e3c3e6d98000f14b75",
                "sha256:31d06db13a30303c08d61d5fb32154be51dfcbdb8438d2374ae27b4e069aac40",
                "sha256:3e0350b51e88658d5ad126c6a57502b19d5f559f6cb0a628e3dc90442b53dd98",
                "sha256:3f6771d1647b1fc543d37640b45c06b34832a943c80d1db214a37c31161a93f1",
                "sha256:4893395d5dd2ba655c38ceb13014fd65667740f09fa5bb01caa1e6284e48c0cd",
                "sha256:52e446f9955195440e787596dccd1411f543743c359eeb26e9b2c02b077b0519",
                "sha256:550f1c6588ecc368c9ce13c44a49b8d6b6f3ca7588873c679bd8fd88a1b557b6",
                "sha256:72cd1790b48c16db85d51fbbd12d20949d7339ad84fd971427cf00d990c1f137",
                "sha256:7bd449c306ba006c65799ea7912adbbfed071089461a19091a228998b82b1fdb",
                "sha256:7dc5016e0133c1a1ec212fc87a4f7e7e562054549a99c73c8896fa3a9e80cbc7",
                "sha256:802176a9f99bd8cc276dcd3b8512808716492f6f557c11196d42e26c01a69a4c",
                "sha256:80ecf2451596f19fd607bb09953f426588fc1e79e93f5968ecf3367550396b22",
                "sha256:8b49f1a3d1ee4cdaf5b32d2e738362c7f5e40ac8b46dd7d1a65e82a4872728fe",
                "sha256:8e7da17f53e25d1a3bde5da4601e026adc9e8071f9f6f936d0fe3fe84ace6d54",
                "sha256:a102424e28c6b47c67923a1f337ede4a4c2bba3965b01cf707978a801fc7442c",
                "sha256:a19a6cc9c6ce4b1e7e3d319a473cf0ee989cbbe2b39201d7c19e214d2dfb80c7",
                "sha256:a71a5b541078d0ebe373a81a3b7e71432c61d12e660f1d67896ca62d9628045b",
                "sha256:baf95683cde5bc7d0e12d8e7588a3eb754d7c4fa714548adcd96bdf90169f021",
                "sha256:cab15ff4832580aa440dc9790b8a6128abd0b88b7ee4dd56abacbc52f212209d",
                "sha256:ce290e62229964715f1011c3dbeab7a4a1e4971fd6f31324c4519464473ef9f2",
                "sha256:d3a8ffec2a50d8ec470143ea3d15c0c52d73df882eef92de7537e8ce13475e8a",
                "sha256:e204937f67b28d2dca73ca936d3039a144a081fc47a07598d44854ea2a106239",
                "sha256:eb23f58a446a7f09db85eda09521a498e109f137b85fb278edb2e34841055398",
                "sha256:f6dd02ec01f4468da0f234da9d9c8545c5412fef80bc590cc51d8dd084138a89"
            ],
            "markers": "python_version >= '3.8'",
            "version": "==7.2"
>>>>>>> 1da98f42
        }
    },
    "develop": {
        "django-shortcuts": {
            "hashes": [
                "sha256:eac6f9e2f4acdba3856046405c21382d36b66414bcd14c390f6027ac15f28ca8"
            ],
            "index": "pypi",
            "version": "==1.6"
        }
    }
}<|MERGE_RESOLUTION|>--- conflicted
+++ resolved
@@ -1,11 +1,7 @@
 {
     "_meta": {
         "hash": {
-<<<<<<< HEAD
-            "sha256": "32422d0fcc6917f4101e8f9031ee283c97325539f7cdb6e2667b0cd4b684afd0"
-=======
             "sha256": "5834ce8330435d140d71a9fcd343565f92239fb5e19e9f686175975a3ca9e5bf"
->>>>>>> 1da98f42
         },
         "pipfile-spec": 6,
         "requires": {
@@ -20,17 +16,6 @@
         ]
     },
     "default": {
-<<<<<<< HEAD
-        "annotated-types": {
-            "hashes": [
-                "sha256:1f02e8b43a8fbbc3f3e0d4f0f4bfc8131bcb4eebe8849b8e5c773f3a1c582a53",
-                "sha256:aff07c09a53a08bc8cfccb9c85b05f1aa9a2a6f23728d790723543408344ce89"
-            ],
-            "markers": "python_version >= '3.8'",
-            "version": "==0.7.0"
-        },
-=======
->>>>>>> 1da98f42
         "anyio": {
             "hashes": [
                 "sha256:673c0c244e15788651a4ff38710fea9675823028a6f08a5eda409e0c9840a028",
@@ -268,16 +253,6 @@
             "markers": "python_version >= '3.7'",
             "version": "==3.4.1"
         },
-<<<<<<< HEAD
-        "clerk-backend-api": {
-            "hashes": [
-                "sha256:2b1498775c98c9f4e07e5ba06e98aea794577a8e1204b32329a71df064214175",
-                "sha256:6da1a32fc8609354b5f3d0b46a032f01c67f17068fe004b91fa6e3f2733ecb37"
-            ],
-            "index": "pypi",
-            "markers": "python_version >= '3.9'",
-            "version": "==1.8.0"
-=======
         "click": {
             "hashes": [
                 "sha256:63c132bbbed01578a06712a2d1f497bb62d9c1c0d329b7903a866228027263b2",
@@ -301,7 +276,6 @@
             ],
             "markers": "python_version >= '3.8'",
             "version": "==23.10.4"
->>>>>>> 1da98f42
         },
         "cryptography": {
             "hashes": [
@@ -441,31 +415,6 @@
             "markers": "python_version >= '3.9'",
             "version": "==37.1.0"
         },
-<<<<<<< HEAD
-        "h11": {
-            "hashes": [
-                "sha256:8f19fbbe99e72420ff35c00b27a34cb9937e902a8b810e2c88300c6f0a3b699d",
-                "sha256:e3fe4ac4b851c468cc8363d500db52c2ead036020723024a109d37346efaa761"
-            ],
-            "markers": "python_version >= '3.7'",
-            "version": "==0.14.0"
-        },
-        "httpcore": {
-            "hashes": [
-                "sha256:8551cb62a169ec7162ac7be8d4817d561f60e08eaa485234898414bb5a8a0b4c",
-                "sha256:a3fff8f43dc260d5bd363d9f9cf1830fa3a458b332856f34282de498ed420edd"
-            ],
-            "markers": "python_version >= '3.8'",
-            "version": "==1.0.7"
-        },
-        "httpx": {
-            "hashes": [
-                "sha256:75e98c5f16b0f35b567856f597f06ff2270a374470a5c2392242528e3e3e42fc",
-                "sha256:d909fcccc110f8c7faf814ca82a9a4d816bc5a6dbfea25d6591d6985b8ba59ad"
-            ],
-            "markers": "python_version >= '3.8'",
-            "version": "==0.28.1"
-=======
         "filelock": {
             "hashes": [
                 "sha256:adbc88eabb99d2fec8c9c1b229b171f18afa655400173ddc653d5d01501fb9f2",
@@ -553,7 +502,6 @@
                 "sha256:e6b14c37ecb73e89c77d78cdb4c2cc8f3fb59a885c5b3f819ff4ed80f25af1b4"
             ],
             "version": "==21.0.0"
->>>>>>> 1da98f42
         },
         "idna": {
             "hashes": [
@@ -1204,8 +1152,6 @@
             "markers": "python_version >= '3.8'",
             "version": "==2.9.0"
         },
-<<<<<<< HEAD
-=======
         "pyopenssl": {
             "hashes": [
                 "sha256:424c247065e46e76a37411b9ab1782541c23bb658bf003772c3405fbaa128e90",
@@ -1214,16 +1160,12 @@
             "markers": "python_version >= '3.7'",
             "version": "==25.0.0"
         },
->>>>>>> 1da98f42
         "python-dateutil": {
             "hashes": [
                 "sha256:37dd54208da7e1cd875388217d5e00ebd4179249f90fb72437e91a35459a0ad3",
                 "sha256:a8b2bc7bffae282281c8140a97d3aa9c14da0b136dfe83f850eea9a5f7470427"
             ],
-<<<<<<< HEAD
-=======
-            "index": "pypi",
->>>>>>> 1da98f42
+            "index": "pypi",
             "markers": "python_version >= '2.7' and python_version not in '3.0, 3.1, 3.2'",
             "version": "==2.9.0.post0"
         },
@@ -1554,8 +1496,6 @@
             "markers": "python_version >= '3.9'",
             "version": "==0.24.0"
         },
-<<<<<<< HEAD
-=======
         "safetensors": {
             "hashes": [
                 "sha256:1077f3e94182d72618357b04b5ced540ceb71c8a813d3319f1aba448e68a770d",
@@ -1691,7 +1631,6 @@
             "markers": "python_version >= '3.9'",
             "version": "==79.0.1"
         },
->>>>>>> 1da98f42
         "six": {
             "hashes": [
                 "sha256:4721f391ed90541fddacab5acf947aa0d3dc7d27b2e1e8eda2be8970586c3274",
@@ -1732,47 +1671,6 @@
             "markers": "python_version >= '3.8'",
             "version": "==0.5.3"
         },
-<<<<<<< HEAD
-        "svix": {
-            "hashes": [
-                "sha256:8ca332ce41e5e4543dc02fb29414cf9181ec0982e87e1c519d2bcab894c85f07",
-                "sha256:8dad74e48ffed68639ace44185cca17b9b622405a50a32fc1eb39b3499550c51"
-            ],
-            "index": "pypi",
-            "markers": "python_version >= '3.6'",
-            "version": "==1.62.0"
-        },
-        "types-deprecated": {
-            "hashes": [
-                "sha256:86a65aa550ea8acf49f27e226b8953288cd851de887970fbbdf2239c116c3107",
-                "sha256:c329030553029de5cc6cb30f269c11f4e00e598c4241290179f63cda7d33f719"
-            ],
-            "markers": "python_version >= '3.9'",
-            "version": "==1.2.15.20250304"
-        },
-        "types-python-dateutil": {
-            "hashes": [
-                "sha256:18f493414c26ffba692a72369fea7a154c502646301ebfe3d56a04b3767284cb",
-                "sha256:e248a4bc70a486d3e3ec84d0dc30eec3a5f979d6e7ee4123ae043eedbb987f53"
-            ],
-            "markers": "python_version >= '3.8'",
-            "version": "==2.9.0.20241206"
-        },
-        "typing-extensions": {
-            "hashes": [
-                "sha256:0a4ac55a5820789d87e297727d229866c9650f6521b64206413c4fbada24d95b",
-                "sha256:c8dd92cc0d6425a97c18fbb9d1954e5ff92c1ca881a309c45f06ebc0b79058e5"
-            ],
-            "markers": "python_version >= '3.8'",
-            "version": "==4.13.0"
-        },
-        "typing-inspect": {
-            "hashes": [
-                "sha256:9ee6fc59062311ef8547596ab6b955e1b8aa46242d854bfc78f4f6b0eff35f9f",
-                "sha256:b23fc42ff6f6ef6954e4852c1fb512cdd18dbea03134f91f856a95ccc9461f78"
-            ],
-            "version": "==0.9.0"
-=======
         "sympy": {
             "hashes": [
                 "sha256:9cebf7e04ff162015ce31c9c6c9144daa34a93bd082f54fd8f12deca4f47515f",
@@ -1880,7 +1778,6 @@
             ],
             "markers": "python_version >= '3.8'",
             "version": "==4.13.2"
->>>>>>> 1da98f42
         },
         "tzdata": {
             "hashes": [
@@ -1904,94 +1801,6 @@
                 "sha256:4e16665048960a0900c702d4a66415956a584919c03361cac9f1df5c5dd7e813"
             ],
             "markers": "python_version >= '3.9'",
-<<<<<<< HEAD
-            "version": "==2.3.0"
-        },
-        "wrapt": {
-            "hashes": [
-                "sha256:08e7ce672e35efa54c5024936e559469436f8b8096253404faeb54d2a878416f",
-                "sha256:0a6e821770cf99cc586d33833b2ff32faebdbe886bd6322395606cf55153246c",
-                "sha256:0b929ac182f5ace000d459c59c2c9c33047e20e935f8e39371fa6e3b85d56f4a",
-                "sha256:129a150f5c445165ff941fc02ee27df65940fcb8a22a61828b1853c98763a64b",
-                "sha256:13e6afb7fe71fe7485a4550a8844cc9ffbe263c0f1a1eea569bc7091d4898555",
-                "sha256:1473400e5b2733e58b396a04eb7f35f541e1fb976d0c0724d0223dd607e0f74c",
-                "sha256:18983c537e04d11cf027fbb60a1e8dfd5190e2b60cc27bc0808e653e7b218d1b",
-                "sha256:1a7ed2d9d039bd41e889f6fb9364554052ca21ce823580f6a07c4ec245c1f5d6",
-                "sha256:1e1fe0e6ab7775fd842bc39e86f6dcfc4507ab0ffe206093e76d61cde37225c8",
-                "sha256:1fb5699e4464afe5c7e65fa51d4f99e0b2eadcc176e4aa33600a3df7801d6662",
-                "sha256:2696993ee1eebd20b8e4ee4356483c4cb696066ddc24bd70bcbb80fa56ff9061",
-                "sha256:35621ae4c00e056adb0009f8e86e28eb4a41a4bfa8f9bfa9fca7d343fe94f998",
-                "sha256:36ccae62f64235cf8ddb682073a60519426fdd4725524ae38874adf72b5f2aeb",
-                "sha256:3cedbfa9c940fdad3e6e941db7138e26ce8aad38ab5fe9dcfadfed9db7a54e62",
-                "sha256:3d57c572081fed831ad2d26fd430d565b76aa277ed1d30ff4d40670b1c0dd984",
-                "sha256:3fc7cb4c1c744f8c05cd5f9438a3caa6ab94ce8344e952d7c45a8ed59dd88392",
-                "sha256:4011d137b9955791f9084749cba9a367c68d50ab8d11d64c50ba1688c9b457f2",
-                "sha256:40d615e4fe22f4ad3528448c193b218e077656ca9ccb22ce2cb20db730f8d306",
-                "sha256:410a92fefd2e0e10d26210e1dfb4a876ddaf8439ef60d6434f21ef8d87efc5b7",
-                "sha256:41388e9d4d1522446fe79d3213196bd9e3b301a336965b9e27ca2788ebd122f3",
-                "sha256:468090021f391fe0056ad3e807e3d9034e0fd01adcd3bdfba977b6fdf4213ea9",
-                "sha256:49703ce2ddc220df165bd2962f8e03b84c89fee2d65e1c24a7defff6f988f4d6",
-                "sha256:4a721d3c943dae44f8e243b380cb645a709ba5bd35d3ad27bc2ed947e9c68192",
-                "sha256:4afd5814270fdf6380616b321fd31435a462019d834f83c8611a0ce7484c7317",
-                "sha256:4c82b8785d98cdd9fed4cac84d765d234ed3251bd6afe34cb7ac523cb93e8b4f",
-                "sha256:4db983e7bca53819efdbd64590ee96c9213894272c776966ca6306b73e4affda",
-                "sha256:582530701bff1dec6779efa00c516496968edd851fba224fbd86e46cc6b73563",
-                "sha256:58455b79ec2661c3600e65c0a716955adc2410f7383755d537584b0de41b1d8a",
-                "sha256:58705da316756681ad3c9c73fd15499aa4d8c69f9fd38dc8a35e06c12468582f",
-                "sha256:5bb1d0dbf99411f3d871deb6faa9aabb9d4e744d67dcaaa05399af89d847a91d",
-                "sha256:5c803c401ea1c1c18de70a06a6f79fcc9c5acfc79133e9869e730ad7f8ad8ef9",
-                "sha256:5cbabee4f083b6b4cd282f5b817a867cf0b1028c54d445b7ec7cfe6505057cf8",
-                "sha256:612dff5db80beef9e649c6d803a8d50c409082f1fedc9dbcdfde2983b2025b82",
-                "sha256:62c2caa1585c82b3f7a7ab56afef7b3602021d6da34fbc1cf234ff139fed3cd9",
-                "sha256:69606d7bb691b50a4240ce6b22ebb319c1cfb164e5f6569835058196e0f3a845",
-                "sha256:6d9187b01bebc3875bac9b087948a2bccefe464a7d8f627cf6e48b1bbae30f82",
-                "sha256:6ed6ffac43aecfe6d86ec5b74b06a5be33d5bb9243d055141e8cabb12aa08125",
-                "sha256:703919b1633412ab54bcf920ab388735832fdcb9f9a00ae49387f0fe67dad504",
-                "sha256:766d8bbefcb9e00c3ac3b000d9acc51f1b399513f44d77dfe0eb026ad7c9a19b",
-                "sha256:80dd7db6a7cb57ffbc279c4394246414ec99537ae81ffd702443335a61dbf3a7",
-                "sha256:8112e52c5822fc4253f3901b676c55ddf288614dc7011634e2719718eaa187dc",
-                "sha256:8c8b293cd65ad716d13d8dd3624e42e5a19cc2a2f1acc74b30c2c13f15cb61a6",
-                "sha256:8fdbdb757d5390f7c675e558fd3186d590973244fab0c5fe63d373ade3e99d40",
-                "sha256:91bd7d1773e64019f9288b7a5101f3ae50d3d8e6b1de7edee9c2ccc1d32f0c0a",
-                "sha256:95c658736ec15602da0ed73f312d410117723914a5c91a14ee4cdd72f1d790b3",
-                "sha256:99039fa9e6306880572915728d7f6c24a86ec57b0a83f6b2491e1d8ab0235b9a",
-                "sha256:9a2bce789a5ea90e51a02dfcc39e31b7f1e662bc3317979aa7e5538e3a034f72",
-                "sha256:9a7d15bbd2bc99e92e39f49a04653062ee6085c0e18b3b7512a4f2fe91f2d681",
-                "sha256:9abc77a4ce4c6f2a3168ff34b1da9b0f311a8f1cfd694ec96b0603dff1c79438",
-                "sha256:9e8659775f1adf02eb1e6f109751268e493c73716ca5761f8acb695e52a756ae",
-                "sha256:9fee687dce376205d9a494e9c121e27183b2a3df18037f89d69bd7b35bcf59e2",
-                "sha256:a5aaeff38654462bc4b09023918b7f21790efb807f54c000a39d41d69cf552cb",
-                "sha256:a604bf7a053f8362d27eb9fefd2097f82600b856d5abe996d623babd067b1ab5",
-                "sha256:abbb9e76177c35d4e8568e58650aa6926040d6a9f6f03435b7a522bf1c487f9a",
-                "sha256:acc130bc0375999da18e3d19e5a86403667ac0c4042a094fefb7eec8ebac7cf3",
-                "sha256:b18f2d1533a71f069c7f82d524a52599053d4c7166e9dd374ae2136b7f40f7c8",
-                "sha256:b4e42a40a5e164cbfdb7b386c966a588b1047558a990981ace551ed7e12ca9c2",
-                "sha256:b5e251054542ae57ac7f3fba5d10bfff615b6c2fb09abeb37d2f1463f841ae22",
-                "sha256:b60fb58b90c6d63779cb0c0c54eeb38941bae3ecf7a73c764c52c88c2dcb9d72",
-                "sha256:b870b5df5b71d8c3359d21be8f0d6c485fa0ebdb6477dda51a1ea54a9b558061",
-                "sha256:ba0f0eb61ef00ea10e00eb53a9129501f52385c44853dbd6c4ad3f403603083f",
-                "sha256:bb87745b2e6dc56361bfde481d5a378dc314b252a98d7dd19a651a3fa58f24a9",
-                "sha256:bb90fb8bda722a1b9d48ac1e6c38f923ea757b3baf8ebd0c82e09c5c1a0e7a04",
-                "sha256:bc570b5f14a79734437cb7b0500376b6b791153314986074486e0b0fa8d71d98",
-                "sha256:c86563182421896d73858e08e1db93afdd2b947a70064b813d515d66549e15f9",
-                "sha256:c958bcfd59bacc2d0249dcfe575e71da54f9dcf4a8bdf89c4cb9a68a1170d73f",
-                "sha256:d18a4865f46b8579d44e4fe1e2bcbc6472ad83d98e22a26c963d46e4c125ef0b",
-                "sha256:d5e2439eecc762cd85e7bd37161d4714aa03a33c5ba884e26c81559817ca0925",
-                "sha256:e3890b508a23299083e065f435a492b5435eba6e304a7114d2f919d400888cc6",
-                "sha256:e496a8ce2c256da1eb98bd15803a79bee00fc351f5dfb9ea82594a3f058309e0",
-                "sha256:e8b2816ebef96d83657b56306152a93909a83f23994f4b30ad4573b00bd11bb9",
-                "sha256:eaf675418ed6b3b31c7a989fd007fa7c3be66ce14e5c3b27336383604c9da85c",
-                "sha256:ec89ed91f2fa8e3f52ae53cd3cf640d6feff92ba90d62236a81e4e563ac0e991",
-                "sha256:ecc840861360ba9d176d413a5489b9a0aff6d6303d7e733e2c4623cfa26904a6",
-                "sha256:f09b286faeff3c750a879d336fb6d8713206fc97af3adc14def0cdd349df6000",
-                "sha256:f393cda562f79828f38a819f4788641ac7c4085f30f1ce1a68672baa686482bb",
-                "sha256:f917c1180fdb8623c2b75a99192f4025e412597c50b2ac870f156de8fb101119",
-                "sha256:fc78a84e2dfbc27afe4b2bd7c80c8db9bca75cc5b85df52bfe634596a1da846b",
-                "sha256:ff04ef6eec3eee8a5efef2401495967a916feaa353643defcc03fc74fe213b58"
-            ],
-            "markers": "python_version >= '3.8'",
-            "version": "==1.17.2"
-=======
             "version": "==2.4.0"
         },
         "uvicorn": {
@@ -2208,7 +2017,6 @@
             ],
             "markers": "python_version >= '3.8'",
             "version": "==7.2"
->>>>>>> 1da98f42
         }
     },
     "develop": {
