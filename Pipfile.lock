--- conflicted
+++ resolved
@@ -1,11 +1,7 @@
 {
     "_meta": {
         "hash": {
-<<<<<<< HEAD
-            "sha256": "94026a3702647485048e3c0ddec736c8991c1ba30ae88f1160f9a788af4850ac"
-=======
             "sha256": "16798bf25a413b48c7518a93c82d7590cc9e124917ac9ae62216e88413956a18"
->>>>>>> b25c3a72
         },
         "pipfile-spec": 6,
         "requires": {
@@ -817,23 +813,6 @@
             "markers": "python_version >= '3.9'",
             "version": "==11.1.0"
         },
-<<<<<<< HEAD
-        "pyasn1": {
-            "hashes": [
-                "sha256:0d632f46f2ba09143da3a8afe9e33fb6f92fa2320ab7e886e2d0f7672af84629",
-                "sha256:6f580d2bdd84365380830acf45550f2511469f673cb4a5ae3857a3170128b034"
-            ],
-            "markers": "python_version >= '3.8'",
-            "version": "==0.6.1"
-        },
-        "pyasn1-modules": {
-            "hashes": [
-                "sha256:29253a9207ce32b64c3ac6600edc75368f98473906e8fd1043bd6b5b1de2c14a",
-                "sha256:677091de870a80aae844b1ca6134f54652fa2c8c5a52aa396440ac3106e941e6"
-            ],
-            "markers": "python_version >= '3.8'",
-            "version": "==0.4.2"
-=======
         "psycopg2-binary": {
             "hashes": [
                 "sha256:04392983d0bb89a8717772a193cfaac58871321e3ec69514e1c4e0d4957b5aff",
@@ -908,7 +887,22 @@
             "index": "pypi",
             "markers": "python_version >= '3.8'",
             "version": "==2.9.10"
->>>>>>> b25c3a72
+        },
+        "pyasn1": {
+            "hashes": [
+                "sha256:0d632f46f2ba09143da3a8afe9e33fb6f92fa2320ab7e886e2d0f7672af84629",
+                "sha256:6f580d2bdd84365380830acf45550f2511469f673cb4a5ae3857a3170128b034"
+            ],
+            "markers": "python_version >= '3.8'",
+            "version": "==0.6.1"
+        },
+        "pyasn1-modules": {
+            "hashes": [
+                "sha256:29253a9207ce32b64c3ac6600edc75368f98473906e8fd1043bd6b5b1de2c14a",
+                "sha256:677091de870a80aae844b1ca6134f54652fa2c8c5a52aa396440ac3106e941e6"
+            ],
+            "markers": "python_version >= '3.8'",
+            "version": "==0.4.2"
         },
         "pycparser": {
             "hashes": [
@@ -1626,6 +1620,8 @@
             ],
             "markers": "python_version >= '3.9'",
             "version": "==0.4.0"
+        
+
         },
         "tzdata": {
             "hashes": [
