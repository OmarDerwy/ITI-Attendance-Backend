--- conflicted
+++ resolved
@@ -148,12 +148,9 @@
     student = serializers.SerializerMethodField()  # updated student field
     status = serializers.SerializerMethodField()
     adjusted_time = serializers.SerializerMethodField()
-<<<<<<< HEAD
+    pending_leave_request = serializers.SerializerMethodField()
     track_name = serializers.SerializerMethodField()  
 
-=======
-    pending_leave_request = serializers.SerializerMethodField()
->>>>>>> da4d5038
 
     class Meta:
         model = AttendanceRecord
@@ -235,13 +232,6 @@
             return permission_request.adjusted_time
 
         return obj.check_in_time
-<<<<<<< HEAD
-    def get_track_name(self, obj):
-        """
-        Get the track name from the student object.
-        """
-        return obj.student.track.name if obj.student and obj.student.track else None
-=======
     def get_pending_leave_request(self, obj):
         """
         Check if there is a pending leave request for the student and schedule.
@@ -252,7 +242,11 @@
             status='pending'
         ).exists()
         return pending_request
->>>>>>> da4d5038
+    def get_track_name(self, obj):
+        """
+        Get the track name from the student object.
+        """
+        return obj.student.track.name if obj.student and obj.student.track else None
 
 class PermissionRequestSerializer(serializers.ModelSerializer):
     student = serializers.SerializerMethodField()  # updated student field
