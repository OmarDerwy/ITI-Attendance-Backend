from rest_framework import serializers
from .models import Schedule, Session, Student, Track, Branch, AttendanceRecord, PermissionRequest
from users.models import CustomUser
from datetime import datetime, timedelta

class SessionSerializer(serializers.ModelSerializer):
    class Meta:
        model = Session
        fields = ['id', 'title', 'instructor', 'start_time', 'end_time', 'session_type', 'schedule']

class MiniTrackSerializer(serializers.ModelSerializer):
    class Meta:
        model = Track
        fields = ['id', 'name']

class ScheduleSerializer(serializers.ModelSerializer):
    track = serializers.SerializerMethodField()  # Read-only field for track
    sessions = serializers.SerializerMethodField()  # Updated to use SerializerMethodField
    
    class Meta:
        model = Schedule
        fields = ['id','name', 'track', 'created_at', 'sessions', 'custom_branch', 'is_shared', 'start_time', 'end_time', 'attended_out_of_total']

    def get_fields(self):
        fields = super().get_fields()
        view = self.context.get('view')
        if view and view.action == 'retrieve':
            fields['attendance_records'] = AttendanceRecordSerializer(many=True, read_only=True)
        return fields

    def get_sessions(self, obj):
        # Use prefetched sessions if available
        sessions = getattr(obj, 'prefetched_sessions', None)
        if sessions is None:
            sessions = obj.sessions.all()
        return [str(session) for session in sessions]
    
    def get_track(self, obj):
        # Use prefetched track if available
        track = getattr(obj, 'prefetched_track', None)
        if track is None:
            track = obj.track
        return {'id': track.id, 'name': track.name} if track else None

class StudentSerializer(serializers.ModelSerializer):  # Updated to use Student
    class Meta:
        model = Student
        fields = ['id', 'user', 'track']

class TrackSerializer(serializers.ModelSerializer):
    branch_id = serializers.IntegerField(write_only=True)  # For POST/PUT requests
    supervisor_id = serializers.IntegerField(write_only=True)  # For POST/PUT requests
    track_id = serializers.IntegerField(source='id', read_only=True)
    default_branch = serializers.StringRelatedField(read_only=True)  # Readable branch name
    supervisor = serializers.SerializerMethodField(read_only=True)  # Get supervisor full name
    program_type = serializers.ChoiceField(choices=Track.PROGRAM_CHOICES)
    program_type_display = serializers.CharField(source='get_program_type_display', read_only=True)

    def get_supervisor(self, obj):
        if obj.supervisor:
            return f"{obj.supervisor.first_name} {obj.supervisor.last_name}"
        return None

    def to_representation(self, instance):
        """Customize the GET response to include branch_id and supervisor_id."""
        representation = super().to_representation(instance)
        representation['branch_id'] = instance.default_branch.id if instance.default_branch else None
        representation['supervisor_id'] = instance.supervisor.id if instance.supervisor else None
        return representation

    def update(self, instance, validated_data):
        # Get foreign key IDs from request
        branch_id = validated_data.pop('branch_id', None)
        supervisor_id = validated_data.pop('supervisor_id', None)

        # Assign new branch and supervisor if provided
        if branch_id:
            try:
                instance.default_branch = Branch.objects.get(id=branch_id)
            except Branch.DoesNotExist:
                raise serializers.ValidationError({"branch_id": f"Branch with ID {branch_id} does not exist."})

        if supervisor_id:
            try:
                instance.supervisor = CustomUser.objects.get(id=supervisor_id)
            except CustomUser.DoesNotExist:
                raise serializers.ValidationError({"supervisor_id": f"User with ID {supervisor_id} does not exist."})

        # Update remaining fields
        for attr, value in validated_data.items():
            setattr(instance, attr, value)

        instance.save()
        return instance

    def create(self, validated_data):
        # Extract foreign key IDs
        branch_id = validated_data.pop('branch_id', None)
        supervisor_id = validated_data.pop('supervisor_id', None)

        # Ensure branch_id and supervisor_id are provided
        if not branch_id:
            raise serializers.ValidationError({"branch_id": "This field is required."})
        if not supervisor_id:
            raise serializers.ValidationError({"supervisor_id": "This field is required."})

        # Fetch the default_branch instance
        try:
            default_branch = Branch.objects.get(id=branch_id)
        except Branch.DoesNotExist:
            raise serializers.ValidationError({"branch_id": f"Branch with ID {branch_id} does not exist."})

        # Fetch the supervisor instance
        try:
            supervisor = CustomUser.objects.get(id=supervisor_id)
        except CustomUser.DoesNotExist:
            raise serializers.ValidationError({"supervisor_id": f"User with ID {supervisor_id} does not exist."})

        # Assign default_branch and supervisor to validated_data
        validated_data['default_branch'] = default_branch
        validated_data['supervisor'] = supervisor

        # Create track object
        track = Track.objects.create(**validated_data)
        return track

    class Meta:
        model = Track
        fields = '__all__'

class BranchSerializer(serializers.ModelSerializer):
    class Meta:
        model = Branch
        fields = ['id', 'name', 'latitude', 'longitude', 'location_url', 'radius']

class AttendanceRecordSerializer(serializers.ModelSerializer):
    student = serializers.SerializerMethodField()  # updated student field
    adjusted_time = serializers.SerializerMethodField()
    leave_request_status = serializers.SerializerMethodField()
    track_name = serializers.SerializerMethodField()  
    warning_status = serializers.SerializerMethodField()  # Added warning_status field

    class Meta:
        model = AttendanceRecord
        fields = [
            'id', 
            'student', 
            'schedule', 
            'check_in_time', 
            'check_out_time',
            'leave_request_status', # for checking if this attendance record is pending leave request or not
            'status', 
            'adjusted_time',
            'track_name',
            'warning_status',  # Added warning_status field
        ]

    def get_student(self, obj):
        """
        Return first_name and last_name from the CustomUser model via Student.user.
        Use prefetched student and user if available.
        """
        student = getattr(obj, 'student', None)
        if hasattr(obj, 'prefetched_student'):
            student = obj.prefetched_student
        user = getattr(student, 'user', None)
        if hasattr(student, 'prefetched_user'):
            user = student.prefetched_user
        if user is None:
            user = student.user
        return {
            "first_name": user.first_name,
            "last_name": user.last_name
        }

    def get_adjusted_time(self, obj):
        """
        Calculate the adjusted time based on the prefetched permission requests.
        """
        # Use prefetched permission requests if available
        permission_requests_map = getattr(self, '_permission_requests_map', None)
        if permission_requests_map is None:
            return obj.check_in_time
        prs = permission_requests_map.get((obj.schedule_id, obj.student_id), [])
        for pr in prs:
            if pr.status == 'approved' and pr.adjusted_time:
                return pr.adjusted_time
        return obj.check_in_time

    def get_leave_request_status(self, obj):
        """
        Check if there is a pending leave request for the student and schedule using prefetched permission requests.
        """
        permission_requests_map = getattr(self, '_permission_requests_map', None)
        if permission_requests_map is None:
            return None
        prs = permission_requests_map.get((obj.schedule_id, obj.student_id), [])
        for pr in prs:
            if pr.status == 'pending':
                return 'pending'
        return None

    def get_track_name(self, obj):
        """
        Get the track name from the student object.
        """
        return obj.student.track.name if obj.student and obj.student.track else None
    
    def get_warning_status(self, obj):
        """
        Get the warning status ('excused' or 'unexcused') if a threshold is exceeded.
        Relies on the optimized Student.has_exceeded_warning_threshold() method.
        """
        return obj.student.warning_status if obj.student else None
    
class AttendanceRecordSerializerForStudents(AttendanceRecordSerializer):
    schedule = ScheduleSerializer(read_only=True)  # Read-only field for schedule
    class Meta:
        model = AttendanceRecord
        fields = [
            'id', 
            'schedule', 
            'check_in_time', 
            'check_out_time',
            'status',
            'adjusted_time'
        ]
class AttendanceRecordSerializerForSupervisors(AttendanceRecordSerializer):
    sessions = serializers.SerializerMethodField()
    schedule = serializers.SerializerMethodField()
    class Meta:
        model = AttendanceRecord
        fields = [
            'id',
            'schedule',
            'sessions',
            'check_in_time', 
            'check_out_time',
            'status',
            'adjusted_time'
        ]
    def get_sessions(self, obj):
        """
        Return the sessions related to the schedule of the attendance record.
        """
        sessions = Session.objects.filter(schedule=obj.schedule).values_list('title', flat=True)
        return sessions
    def get_schedule(self, obj):
        """
        Return the schedule name related to the attendance record.
        """
        return {
            'id': obj.schedule.id,
            'name': obj.schedule.name,
            'created_at': obj.schedule.created_at,
            'track': {
                'id': obj.schedule.track.id,
                'name': obj.schedule.track.name
            }
        }

class PermissionRequestSerializer(serializers.ModelSerializer):
    student = serializers.SerializerMethodField()  # updated student field
    schedule = ScheduleSerializer(read_only=False)  # Read-only field for schedule
    class Meta:
        model = PermissionRequest
        fields = [
            'id', 
            'student', 
            'schedule', 
            'request_type', 
            'reason', 
            'status', 
            'adjusted_time', 
            'created_at', 
            'updated_at'
        ]
        read_only_fields = ['id', 'created_at', 'updated_at', 'status']

    def get_student(self, obj):
        """
        Return first_name and last_name from the CustomUser model via Student.user.
        """
        return {
            "first_name": obj.student.user.first_name,
            "last_name": obj.student.user.last_name,
            "phone_number": obj.student.user.phone_number,
        }

# Updated StudentWithWarningSerializer
class StudentWithWarningSerializer(serializers.ModelSerializer):
    email = serializers.EmailField(source='user.email')
    name = serializers.SerializerMethodField()
    track_name = serializers.CharField(source='track.name')
    warning_type = serializers.SerializerMethodField()
<<<<<<< HEAD
=======
    unexcused = serializers.IntegerField(source='unexcused_count')
    excused = serializers.IntegerField(source='excused_count')
>>>>>>> d4458751

    class Meta:
        model = Student
        fields = ['id', 'name', 'email', 'track_name', 'warning_type', 'unexcused', 'excused']

<<<<<<< HEAD
    def get_warning_type(self, obj):
        # Attach request to student for ApplicationSetting cache if needed
        request = self.context.get('request')
        if request:
            obj._request = request
        return obj.warning_status
=======
    def get_name(self, obj):
        return f"{obj.user.first_name} {obj.user.last_name}"

    def get_warning_type(self, obj):
        from .models import ApplicationSetting
        program_type = obj.track.program_type
        unexcused_threshold = ApplicationSetting.get_unexcused_absence_threshold(program_type)
        excused_threshold = ApplicationSetting.get_excused_absence_threshold(program_type)

        if obj.unexcused_count >= unexcused_threshold:
            return "Unexcused"
        elif obj.excused_count >= excused_threshold:
            return "Excused"
        return None
>>>>>>> d4458751
<|MERGE_RESOLUTION|>--- conflicted
+++ resolved
@@ -293,24 +293,13 @@
     name = serializers.SerializerMethodField()
     track_name = serializers.CharField(source='track.name')
     warning_type = serializers.SerializerMethodField()
-<<<<<<< HEAD
-=======
     unexcused = serializers.IntegerField(source='unexcused_count')
     excused = serializers.IntegerField(source='excused_count')
->>>>>>> d4458751
 
     class Meta:
         model = Student
         fields = ['id', 'name', 'email', 'track_name', 'warning_type', 'unexcused', 'excused']
 
-<<<<<<< HEAD
-    def get_warning_type(self, obj):
-        # Attach request to student for ApplicationSetting cache if needed
-        request = self.context.get('request')
-        if request:
-            obj._request = request
-        return obj.warning_status
-=======
     def get_name(self, obj):
         return f"{obj.user.first_name} {obj.user.last_name}"
 
@@ -324,5 +313,4 @@
             return "Unexcused"
         elif obj.excused_count >= excused_threshold:
             return "Excused"
-        return None
->>>>>>> d4458751
+        return None