from rest_framework import serializers
from .models import Schedule, Session, Student, Track, Branch, AttendanceRecord, PermissionRequest
from users.models import CustomUser
from datetime import datetime, timedelta
from .settings_models import ApplicationSetting

class SessionSerializer(serializers.ModelSerializer):
    class Meta:
        model = Session
        fields = ['id', 'title', 'instructor', 'start_time', 'end_time', 'session_type', 'schedule']

class MiniTrackSerializer(serializers.ModelSerializer):
    class Meta:
        model = Track
        fields = ['id', 'name']

class ScheduleSerializer(serializers.ModelSerializer):
    track = MiniTrackSerializer(read_only=True)  # Read-only field for track
    sessions = serializers.StringRelatedField(many=True, read_only=True)  # Read-only field for sessions
    start_time = serializers.SerializerMethodField()
    end_time = serializers.SerializerMethodField()
    attended_out_of_total = serializers.SerializerMethodField()
    
    class Meta:
        model = Schedule
        fields = ['id','name', 'track', 'created_at', 'sessions', 'custom_branch', 'is_shared', 'start_time', 'end_time', 'attended_out_of_total']

    def get_start_time(self, obj):
        """Get the start time from the first session of the day"""
        first_session = Session.objects.filter(schedule=obj).order_by('start_time').first()
        return first_session.start_time if first_session else None
        
    def get_end_time(self, obj):
        """Get the end time from the last session of the day"""
        last_session = Session.objects.filter(schedule=obj).order_by('-end_time').first()
        return last_session.end_time if last_session else None

    def get_fields(self):
        fields = super().get_fields()
        view = self.context.get('view')
        if view and view.action == 'retrieve':
            fields['attendance_records'] = AttendanceRecordSerializer(many=True, read_only=True)
        return fields
    
    def get_attended_out_of_total(self, obj):
        """
        Calculate the number of students attended the schedule out of total students in the track using the available attendance records.
        """
        total_students = obj.attendance_records.count()
        attended_students = AttendanceRecord.objects.filter(schedule=obj, check_in_time__isnull=False).values_list('student', flat=True).distinct().count()
        
        return {
            "attended": attended_students,
            "total": total_students
        }
        
class StudentSerializer(serializers.ModelSerializer):  # Updated to use Student
    class Meta:
        model = Student
        fields = ['id', 'user', 'track']

class TrackSerializer(serializers.ModelSerializer):
    branch_id = serializers.IntegerField(write_only=True)  # For POST/PUT requests
    supervisor_id = serializers.IntegerField(write_only=True)  # For POST/PUT requests
    track_id = serializers.IntegerField(source='id', read_only=True)
    default_branch = serializers.StringRelatedField(read_only=True)  # Readable branch name
    supervisor = serializers.SerializerMethodField(read_only=True)  # Get supervisor full name
    program_type = serializers.ChoiceField(choices=Track.PROGRAM_CHOICES)
    program_type_display = serializers.CharField(source='get_program_type_display', read_only=True)

    def get_supervisor(self, obj):
        if obj.supervisor:
            return f"{obj.supervisor.first_name} {obj.supervisor.last_name}"
        return None

    def to_representation(self, instance):
        """Customize the GET response to include branch_id and supervisor_id."""
        representation = super().to_representation(instance)
        representation['branch_id'] = instance.default_branch.id if instance.default_branch else None
        representation['supervisor_id'] = instance.supervisor.id if instance.supervisor else None
        return representation

    def update(self, instance, validated_data):
        # Get foreign key IDs from request
        branch_id = validated_data.pop('branch_id', None)
        supervisor_id = validated_data.pop('supervisor_id', None)

        # Assign new branch and supervisor if provided
        if branch_id:
            try:
                instance.default_branch = Branch.objects.get(id=branch_id)
            except Branch.DoesNotExist:
                raise serializers.ValidationError({"branch_id": f"Branch with ID {branch_id} does not exist."})

        if supervisor_id:
            try:
                instance.supervisor = CustomUser.objects.get(id=supervisor_id)
            except CustomUser.DoesNotExist:
                raise serializers.ValidationError({"supervisor_id": f"User with ID {supervisor_id} does not exist."})

        # Update remaining fields
        for attr, value in validated_data.items():
            setattr(instance, attr, value)

        instance.save()
        return instance

    def create(self, validated_data):
        # Extract foreign key IDs
        branch_id = validated_data.pop('branch_id', None)
        supervisor_id = validated_data.pop('supervisor_id', None)

        # Ensure branch_id and supervisor_id are provided
        if not branch_id:
            raise serializers.ValidationError({"branch_id": "This field is required."})
        if not supervisor_id:
            raise serializers.ValidationError({"supervisor_id": "This field is required."})

        # Fetch the default_branch instance
        try:
            default_branch = Branch.objects.get(id=branch_id)
        except Branch.DoesNotExist:
            raise serializers.ValidationError({"branch_id": f"Branch with ID {branch_id} does not exist."})

        # Fetch the supervisor instance
        try:
            supervisor = CustomUser.objects.get(id=supervisor_id)
        except CustomUser.DoesNotExist:
            raise serializers.ValidationError({"supervisor_id": f"User with ID {supervisor_id} does not exist."})

        # Assign default_branch and supervisor to validated_data
        validated_data['default_branch'] = default_branch
        validated_data['supervisor'] = supervisor

        # Create track object
        track = Track.objects.create(**validated_data)
        return track

    class Meta:
        model = Track
        fields = '__all__'

class BranchSerializer(serializers.ModelSerializer):
    class Meta:
        model = Branch
        fields = ['id', 'name', 'latitude', 'longitude', 'location_url', 'radius']

class AttendanceRecordSerializer(serializers.ModelSerializer):
    student = serializers.SerializerMethodField()  # updated student field
    status = serializers.SerializerMethodField()
    adjusted_time = serializers.SerializerMethodField()
    leave_request_status = serializers.SerializerMethodField()
    track_name = serializers.SerializerMethodField()  
    warning_status = serializers.SerializerMethodField()

    class Meta:
        model = AttendanceRecord
        fields = [
            'id',
            'student',
            'schedule',
            'check_in_time',
            'check_out_time',
<<<<<<< HEAD
            'status',
=======
            'leave_request_status', # for checking if this attendance record is pending leave request or not
            'status', 
>>>>>>> 14b61556
            'adjusted_time',
            'leave_request_status',
            'track_name',
            'warning_status'
        ]

    def get_student(self, obj):
        return {
            'id': obj.student.id,
            'name': f"{obj.student.user.first_name} {obj.student.user.last_name}",
            'email': obj.student.user.email
        }

    def get_status(self, obj):
<<<<<<< HEAD
        # Get permission request for this attendance record
=======
        """
        Determine the status of the attendance record based on the conditions.
        # Possible statuses:
        # - 'excused': Student has an approved day excuse.
        # - 'pending': Schedule is in the future OR student has a pending permission request and hasn't checked in.
        # - 'no_sessions': Schedule has no sessions defined.
        # - 'excused_late': Student has approved late permission, is within the adjusted time, but hasn't checked in yet.
        # - 'absent': Student did not check in and is past the deadline or excused late window.
        # - 'check-in': Student checked in on time, session is ongoing.
        # - 'late-check-in_active': Student checked in late (no excuse), session is ongoing.
        # - 'late-excused_active': Student checked in late (with excuse), session is ongoing.
        # - 'no-check-out': Student checked in on time, but did not check out after the session ended.
        # - 'late-check-in_no-check-out': Student checked in late (no excuse), did not check out after the session ended.
        # - 'late-excused_no-check-out': Student checked in late (with excuse), did not check out after the session ended.
        # - 'attended': Student checked in on time and checked out on time or later.
        # - 'late-check-in': Student checked in late (no excuse) and checked out on time or later.
        # - 'late-excused': Student checked in late (with excuse) and checked out on time or later.
        # - 'check-in_early-check-out': Student checked in on time but checked out early (no excuse).
        # - 'late-check-in_early-check-out': Student checked in late (no excuse) and checked out early (no excuse).
        # - 'late-excused_early-check-out': Student checked in late (with excuse) and checked out early (no excuse).
        # - 'check-in_early-excused': Student checked in on time and checked out early (with excuse).
        # - 'late-check-in_early-excused': Student checked in late (no excuse) and checked out early (with excuse).
        # - 'late-excused_early-excused': Student checked in late (with excuse) and checked out early (with excuse).
        """
        student = obj.student
        schedule = obj.schedule
        today = datetime.now().date()
        now = datetime.now()

        def has_permission(request_type):
            return PermissionRequest.objects.filter(
                student=student,
                schedule=schedule,
                request_type=request_type,
                status='approved'
            ).first()

        day_excuse = has_permission('day_excuse') #what if he atteneded the class?
        if day_excuse:
            return 'excused'

        if schedule.created_at > today:
            return 'pending'

        sessions = schedule.sessions.all()
        first_session = sessions.order_by('start_time').first()
        last_session = sessions.order_by('-end_time').first()

        if not first_session or not last_session:
            return 'no_sessions'

        grace_period = timedelta(minutes=15)
        check_in_deadline = first_session.start_time + grace_period

        late_permission = has_permission('late_check_in')
        early_leave_permission = has_permission('early_leave')
        early_leave_granted = early_leave_permission is not None

        if not obj.check_in_time:
            has_pending_permission = PermissionRequest.objects.filter(
                student=student,
                schedule=schedule,
                status='pending'
            ).exists()
            
            if has_pending_permission:
                return 'pending'
            elif late_permission:
                if late_permission.adjusted_time and now <= late_permission.adjusted_time: #no check-in 
                    return 'excused_late'
                else:
                    return 'absent'
            else:
                return 'absent'


        # Check-in time evaluation
        if late_permission and late_permission.adjusted_time:
            is_on_time = obj.check_in_time <= late_permission.adjusted_time
            late_status = 'late-excused'
        else:
            is_on_time = obj.check_in_time <= check_in_deadline
            late_status = 'late-check-in'

        # Check-out is required except for day_excuse
        if not obj.check_out_time:
            if schedule.created_at == today and now.time() < last_session.end_time.time():
                return 'check-in' if is_on_time else f"{late_status}_active"
            else:
                return 'no-check-out' if is_on_time else f"{late_status}_no-check-out"

        # Check-out time evaluation
        if early_leave_granted:
            # If the student has early leave permission, check if the check-out time is before the adjusted time
            if obj.check_out_time >= late_permission.adjusted_time:
                return 'check-in_early-excused' if is_on_time else f"{late_status}_early-excused" 
            return 'check-in_early-check-out' if is_on_time else f"{late_status}_early-check-out"
        elif obj.check_out_time < last_session.end_time:
            return 'check-in_early-check-out' if is_on_time else f"{late_status}_early-check-out"
        else:
            return 'attended' if is_on_time else late_status
    
    
    def get_adjusted_time(self, obj): #used by DRF implicitly 
        """
        Calculate the adjusted time based on the permission request.
        """
>>>>>>> 14b61556
        permission_request = PermissionRequest.objects.filter(
            student=obj.student,
            schedule=obj.schedule
        ).first()

        if not obj.check_in_time and not obj.check_out_time:
            if permission_request and permission_request.status == 'approved':
                return 'excused'
            return 'absent'
        elif obj.check_in_time and not obj.check_out_time:
            return 'no-check-out'
        elif obj.check_in_time and obj.check_out_time:
            return 'present'
        return 'unknown'

    def get_adjusted_time(self, obj):
        # Get permission request for this attendance record
        permission_request = PermissionRequest.objects.filter(
            student=obj.student,
            schedule=obj.schedule,
            status='approved'
        ).first()
        return permission_request.adjusted_time if permission_request else None

    def get_leave_request_status(self, obj):
        # Get permission request for this attendance record
        permission_request = PermissionRequest.objects.filter(
            student=obj.student,
            schedule=obj.schedule
        ).first()
        return permission_request.status if permission_request else 'none'

    def get_track_name(self, obj):
        return obj.student.track.name

    def get_warning_status(self, obj):
        has_warning, warning_type = obj.student.has_exceeded_warning_threshold()
        return warning_type if has_warning else None

class AttendanceRecordSerializerForStudents(AttendanceRecordSerializer):
    schedule = ScheduleSerializer(read_only=True)  # Read-only field for schedule
    class Meta:
        model = AttendanceRecord
        fields = [
            'id', 
            'schedule', 
            'check_in_time', 
            'check_out_time',
            'status',
            'adjusted_time'
        ]
class AttendanceRecordSerializerForSupervisors(AttendanceRecordSerializer):
    sessions = serializers.SerializerMethodField()
    schedule = serializers.SerializerMethodField()
    class Meta:
        model = AttendanceRecord
        fields = [
            'id',
            'schedule',
            'sessions',
            'check_in_time', 
            'check_out_time',
            'status',
            'adjusted_time'
        ]
    def get_sessions(self, obj):
        """
        Return the sessions related to the schedule of the attendance record.
        """
        sessions = Session.objects.filter(schedule=obj.schedule).values_list('title', flat=True)
        return sessions
    def get_schedule(self, obj):
        """
        Return the schedule name related to the attendance record.
        """
        return {
            'id': obj.schedule.id,
            'name': obj.schedule.name,
            'created_at': obj.schedule.created_at,
            'track': {
                'id': obj.schedule.track.id,
                'name': obj.schedule.track.name
            }
        }

class PermissionRequestSerializer(serializers.ModelSerializer):
    student = serializers.SerializerMethodField()  # updated student field
    schedule = ScheduleSerializer(read_only=False)  # Read-only field for schedule
    class Meta:
        model = PermissionRequest
        fields = [
            'id', 
            'student', 
            'schedule', 
            'request_type', 
            'reason', 
            'status', 
            'adjusted_time', 
            'created_at', 
            'updated_at'
        ]
        read_only_fields = ['id', 'created_at', 'updated_at', 'status']

    def get_student(self, obj):
        """
        Return first_name and last_name from the CustomUser model via Student.user.
        """
        return {
            "first_name": obj.student.user.first_name,
            "last_name": obj.student.user.last_name,
            "phone_number": obj.student.user.phone_number,
        }<|MERGE_RESOLUTION|>--- conflicted
+++ resolved
@@ -161,12 +161,8 @@
             'schedule',
             'check_in_time',
             'check_out_time',
-<<<<<<< HEAD
-            'status',
-=======
             'leave_request_status', # for checking if this attendance record is pending leave request or not
             'status', 
->>>>>>> 14b61556
             'adjusted_time',
             'leave_request_status',
             'track_name',
@@ -181,9 +177,6 @@
         }
 
     def get_status(self, obj):
-<<<<<<< HEAD
-        # Get permission request for this attendance record
-=======
         """
         Determine the status of the attendance record based on the conditions.
         # Possible statuses:
@@ -221,82 +214,6 @@
                 status='approved'
             ).first()
 
-        day_excuse = has_permission('day_excuse') #what if he atteneded the class?
-        if day_excuse:
-            return 'excused'
-
-        if schedule.created_at > today:
-            return 'pending'
-
-        sessions = schedule.sessions.all()
-        first_session = sessions.order_by('start_time').first()
-        last_session = sessions.order_by('-end_time').first()
-
-        if not first_session or not last_session:
-            return 'no_sessions'
-
-        grace_period = timedelta(minutes=15)
-        check_in_deadline = first_session.start_time + grace_period
-
-        late_permission = has_permission('late_check_in')
-        early_leave_permission = has_permission('early_leave')
-        early_leave_granted = early_leave_permission is not None
-
-        if not obj.check_in_time:
-            has_pending_permission = PermissionRequest.objects.filter(
-                student=student,
-                schedule=schedule,
-                status='pending'
-            ).exists()
-            
-            if has_pending_permission:
-                return 'pending'
-            elif late_permission:
-                if late_permission.adjusted_time and now <= late_permission.adjusted_time: #no check-in 
-                    return 'excused_late'
-                else:
-                    return 'absent'
-            else:
-                return 'absent'
-
-
-        # Check-in time evaluation
-        if late_permission and late_permission.adjusted_time:
-            is_on_time = obj.check_in_time <= late_permission.adjusted_time
-            late_status = 'late-excused'
-        else:
-            is_on_time = obj.check_in_time <= check_in_deadline
-            late_status = 'late-check-in'
-
-        # Check-out is required except for day_excuse
-        if not obj.check_out_time:
-            if schedule.created_at == today and now.time() < last_session.end_time.time():
-                return 'check-in' if is_on_time else f"{late_status}_active"
-            else:
-                return 'no-check-out' if is_on_time else f"{late_status}_no-check-out"
-
-        # Check-out time evaluation
-        if early_leave_granted:
-            # If the student has early leave permission, check if the check-out time is before the adjusted time
-            if obj.check_out_time >= late_permission.adjusted_time:
-                return 'check-in_early-excused' if is_on_time else f"{late_status}_early-excused" 
-            return 'check-in_early-check-out' if is_on_time else f"{late_status}_early-check-out"
-        elif obj.check_out_time < last_session.end_time:
-            return 'check-in_early-check-out' if is_on_time else f"{late_status}_early-check-out"
-        else:
-            return 'attended' if is_on_time else late_status
-    
-    
-    def get_adjusted_time(self, obj): #used by DRF implicitly 
-        """
-        Calculate the adjusted time based on the permission request.
-        """
->>>>>>> 14b61556
-        permission_request = PermissionRequest.objects.filter(
-            student=obj.student,
-            schedule=obj.schedule
-        ).first()
-
         if not obj.check_in_time and not obj.check_out_time:
             if permission_request and permission_request.status == 'approved':
                 return 'excused'
