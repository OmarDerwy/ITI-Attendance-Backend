--- conflicted
+++ resolved
@@ -173,131 +173,7 @@
             "last_name": user.last_name
         }
 
-<<<<<<< HEAD
-
-    def get_status(self, obj):
-        """
-        Determine the status of the attendance record based on the conditions.
-        # Possible statuses:
-        # - 'excused': Student has an approved day excuse.
-        # - 'pending': Schedule is in the future OR student has a pending permission request and hasn't checked in.
-        # - 'no_sessions': Schedule has no sessions defined.
-        # - 'excused_late': Student has approved late permission, is within the adjusted time, but hasn't checked in yet.
-        # - 'absent': Student did not check in and is past the deadline or excused late window.
-        # - 'check-in': Student checked in on time, session is ongoing.
-        # - 'late-check-in_active': Student checked in late (no excuse), session is ongoing.
-        # - 'late-excused_active': Student checked in late (with excuse), session is ongoing.
-        # - 'no-check-out': Student checked in on time, but did not check out after the session ended.
-        # - 'late-check-in_no-check-out': Student checked in late (no excuse), did not check out after the session ended.
-        # - 'late-excused_no-check-out': Student checked in late (with excuse), did not check out after the session ended.
-        # - 'attended': Student checked in on time and checked out on time or later.
-        # - 'late-check-in': Student checked in late (no excuse) and checked out on time or later.
-        # - 'late-excused': Student checked in late (with excuse) and checked out on time or later.
-        # - 'check-in_early-check-out': Student checked in on time but checked out early (no excuse).
-        # - 'late-check-in_early-check-out': Student checked in late (no excuse) and checked out early (no excuse).
-        # - 'late-excused_early-check-out': Student checked in late (with excuse) and checked out early (no excuse).
-        # - 'check-in_early-excused': Student checked in on time and checked out early (with excuse).
-        # - 'late-check-in_early-excused': Student checked in late (no excuse) and checked out early (with excuse).
-        # - 'late-excused_early-excused': Student checked in late (with excuse) and checked out early (with excuse).
-        """
-        student = obj.student
-        schedule = obj.schedule
-        today = datetime.now().date()
-        now = datetime.now()
-
-        # Prefetched permission requests for this student/schedule
-        permission_requests_map = getattr(self, '_permission_requests_map', None)
-        if permission_requests_map is None:
-            # Build a map: {(schedule_id, student_id): [PermissionRequest, ...]}
-            permission_requests = []
-            # Try to get from context if provided
-            if 'permission_requests' in self.context:
-                permission_requests = self.context['permission_requests']
-            else:
-                permission_requests = PermissionRequest.objects.filter(schedule=schedule, student=student)
-            permission_requests_map = {}
-            for pr in permission_requests:
-                key = (pr.schedule_id, pr.student_id)
-                permission_requests_map.setdefault(key, []).append(pr)
-            self._permission_requests_map = permission_requests_map
-
-        prs = permission_requests_map.get((schedule.id, student.id), [])
-
-        def get_permission(request_type):
-            for pr in prs:
-                if pr.request_type == request_type and pr.status == 'approved':
-                    return pr
-            return None
-
-        day_excuse = get_permission('day_excuse')
-        if day_excuse:
-            return 'excused'
-
-        if schedule.created_at > today:
-            return 'pending'
-
-        # Use prefetched sessions if available
-        sessions = getattr(schedule, 'prefetched_sessions', None)
-        if sessions is None:
-            sessions = schedule.sessions.all()
-        sessions = list(sessions)
-        if not sessions:
-            return 'no_sessions'
-        first_session = min(sessions, key=lambda s: s.start_time, default=None)
-        last_session = max(sessions, key=lambda s: s.end_time, default=None)
-        if not first_session or not last_session:
-            return 'no_sessions'
-
-        grace_period = timedelta(minutes=15)
-        check_in_deadline = first_session.start_time + grace_period
-
-        late_permission = get_permission('late_check_in')
-        early_leave_permission = get_permission('early_leave')
-        early_leave_granted = early_leave_permission is not None
-
-        if not obj.check_in_time:
-            has_pending_permission = any(
-                pr.status == 'pending' for pr in prs
-            )
-            if has_pending_permission:
-                return 'pending'
-            elif late_permission:
-                if late_permission.adjusted_time and now <= late_permission.adjusted_time:
-                    return 'excused_late'
-                else:
-                    return 'absent'
-            else:
-                return 'absent'
-
-        # Check-in time evaluation
-        if late_permission and late_permission.adjusted_time:
-            is_on_time = obj.check_in_time <= late_permission.adjusted_time
-            late_status = 'late-excused'
-        else:
-            is_on_time = obj.check_in_time <= check_in_deadline
-            late_status = 'late-check-in'
-
-        # Check-out is required except for day_excuse
-        if not obj.check_out_time:
-            if schedule.created_at == today and now.time() < last_session.end_time.time():
-                return 'check-in' if is_on_time else f"{late_status}_active"
-            else:
-                return 'no-check-out' if is_on_time else f"{late_status}_no-check-out"
-
-        # Check-out time evaluation
-        if early_leave_granted:
-            if obj.check_out_time >= late_permission.adjusted_time:
-                return 'check-in_early-excused' if is_on_time else f"{late_status}_early-excused"
-            return 'check-in_early-check-out' if is_on_time else f"{late_status}_early-check-out"
-        elif obj.check_out_time < last_session.end_time:
-            return 'check-in_early-check-out' if is_on_time else f"{late_status}_early-check-out"
-        else:
-            return 'attended' if is_on_time else late_status
-
     def get_adjusted_time(self, obj):
-=======
-    def get_adjusted_time(self, obj): #used by DRF implicitly 
->>>>>>> 89053b6e
         """
         Calculate the adjusted time based on the prefetched permission requests.
         """
