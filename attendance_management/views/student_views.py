from rest_framework import viewsets, status
from ..models import Student
from ..serializers import StudentSerializer, StudentWithWarningSerializer
from core import permissions
from rest_framework.decorators import action
from rest_framework.response import Response
from rest_framework.exceptions import NotFound
from django.db.models import Count, Subquery, OuterRef, Q
from ..models import PermissionRequest, ApplicationSetting, Track

<<<<<<< HEAD
# Load environment variables
API_BASE_URL = os.environ.get('API_BASE_URL')

class CustomPagination(PageNumberPagination):
    page_size = 10  # 10 students per page
    def get_paginated_response(self, data):
        response = super().get_paginated_response(data)
        for key in ['next', 'previous']:
            link = response.data.get(key)
            if link:
                response.data[key] = link.replace(API_BASE_URL, "")
        return response
=======
>>>>>>> 55d9f702

class StudentViewSet(viewsets.ModelViewSet):
    queryset = Student.objects.select_related('user', 'track').all()  # Updated to use Student
    serializer_class = StudentSerializer
    permission_classes = [permissions.IsStudentOrAboveUser]  # CHECK if too much permissions to student


    # url to call this action is 
    @action(detail=False, methods=['get'], url_path='by-user-id')
    def get_student_by_user_id(self, request):
        """
        Retrieve a student with their track details by userId.
        """
        user_id = request.query_params.get('userId')
        if not user_id:
            return Response({'error': 'userId query parameter is required.'}, status=400)

        try:
            student = Student.objects.select_related('track', 'track__default_branch').get(user_id=user_id)
        except Student.DoesNotExist:
            raise NotFound({'error': 'No student found for the given userId.'})

        data = {
            'id': student.id,
            'phone_uuid': student.phone_uuid,
            'track': {
                'id': student.track.id,
                'name': student.track.name,
                'description': student.track.description,
                'program_type': student.track.program_type,
                'intake': student.track.intake,
                'start_date': student.track.start_date,
            },
            'branch': {
                'id': student.track.default_branch.id,
                'name': student.track.default_branch.name,
                'location_url': student.track.default_branch.location_url,
                'latitude': student.track.default_branch.latitude,
                'longitude': student.track.default_branch.longitude,
                'radius': student.track.default_branch.radius,
            },
        }
        return Response(data, status=200)

    @action(detail=False, methods=['get'], url_path='with-warnings', permission_classes=[permissions.IsSupervisorOrAboveUser])
    def students_with_warnings(self, request):
        """
        Optimized retrieval of students who exceeded absence thresholds.
        """
        thresholds = {
            'nine_months': {
                'excused': ApplicationSetting.get_excused_absence_threshold('nine_months'),
                'unexcused': ApplicationSetting.get_unexcused_absence_threshold('nine_months')
            },
            'intensive': {
                'excused': ApplicationSetting.get_excused_absence_threshold('intensive'),
                'unexcused': ApplicationSetting.get_unexcused_absence_threshold('intensive')
            }
        }

        approved_excuses = PermissionRequest.objects.filter(
            student=OuterRef('pk'),
            request_type='day_excuse',
            status='approved'
        ).values('schedule_id')
        tracks = Track.objects.filter(supervisor=request.user)


        students = Student.objects.select_related('user', 'track').filter(track__in=tracks).annotate(
            unexcused_count=Count('attendance_records', filter=Q(
                attendance_records__check_in_time__isnull=True
            ) & ~Q(
                attendance_records__schedule_id__in=Subquery(approved_excuses)
            )),
            excused_count=Count('attendance_records', filter=Q(
                attendance_records__check_in_time__isnull=True,
                attendance_records__schedule_id__in=Subquery(approved_excuses)
            ))
        )

        students_with_warnings = []
        for student in students:
            program_type = student.track.program_type
            if (
                student.unexcused_count >= thresholds[program_type]['unexcused'] or
                student.excused_count >= thresholds[program_type]['excused']
            ):
                students_with_warnings.append(student)

        serializer = StudentWithWarningSerializer(students_with_warnings, many=True)
        return Response(serializer.data, status=status.HTTP_200_OK)<|MERGE_RESOLUTION|>--- conflicted
+++ resolved
@@ -8,21 +8,6 @@
 from django.db.models import Count, Subquery, OuterRef, Q
 from ..models import PermissionRequest, ApplicationSetting, Track
 
-<<<<<<< HEAD
-# Load environment variables
-API_BASE_URL = os.environ.get('API_BASE_URL')
-
-class CustomPagination(PageNumberPagination):
-    page_size = 10  # 10 students per page
-    def get_paginated_response(self, data):
-        response = super().get_paginated_response(data)
-        for key in ['next', 'previous']:
-            link = response.data.get(key)
-            if link:
-                response.data[key] = link.replace(API_BASE_URL, "")
-        return response
-=======
->>>>>>> 55d9f702
 
 class StudentViewSet(viewsets.ModelViewSet):
     queryset = Student.objects.select_related('user', 'track').all()  # Updated to use Student
