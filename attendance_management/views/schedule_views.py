--- conflicted
+++ resolved
@@ -3,12 +3,6 @@
 from ..serializers import ScheduleSerializer
 from core import permissions
 
-<<<<<<< HEAD
-# Load environment variables
-load_dotenv()
-API_BASE_URL = os.getenv('API_BASE_URL')
-=======
->>>>>>> 55d9f702
 
 
 class ScheduleViewSet(viewsets.ModelViewSet):
