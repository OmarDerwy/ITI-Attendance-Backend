from rest_framework import viewsets, status
from rest_framework.decorators import action, api_view
from rest_framework.response import Response
from rest_framework.permissions import IsAuthenticated, IsAdminUser
import math
import logging
from attendance_management.models import AttendanceRecord, Schedule, Branch, Student
from django.shortcuts import get_object_or_404
from users.models import CustomUser
from django.utils import timezone
from core.permissions import IsSupervisorOrAboveUser  # Changed from relative to absolute import
from ..models import PermissionRequest, Track, Session
from ..serializers import AttendanceRecordSerializer, AttendanceRecordSerializerForStudents, AttendanceRecordSerializerForSupervisors
from django.db.models import Count, Q, Prefetch
from datetime import timedelta, date, datetime
from django.db.models.functions import TruncDate, TruncWeek, TruncMonth
from collections import OrderedDict
import calendar
from rest_framework import status
from rest_framework.views import APIView


logger = logging.getLogger(__name__)

class AttendanceViewSet(viewsets.ViewSet):
    """
    API endpoints for attendance validation and management.
    """
    permission_classes = [IsAuthenticated]

    @action(detail=False, methods=['POST'], url_path='check-in')
    def check_in(self, request):
        """
        Check in a student by validating their location against the geofencing area.
        
        Request body should contain:
        - user_id: ID of the user
        - uuid: UUID for the student's phone
        - latitude: User's current latitude
        - longitude: User's current longitude
        """
        # Extract data from request
        user_id = request.data.get('user_id')
        uuid = request.data.get('uuid')
        latitude = request.data.get('latitude')
        longitude = request.data.get('longitude')
        
        # Validate request data
        if not all([user_id, uuid, latitude, longitude]):
            return Response(
                {"error": "Missing required fields. Please provide user_id, uuid, latitude, and longitude."},
                status=status.HTTP_400_BAD_REQUEST
            )
        
        try:
            # Convert latitude and longitude to float
            latitude = float(latitude)
            longitude = float(longitude)
        except ValueError:
            return Response(
                {"error": "Invalid latitude or longitude format. Please provide valid decimal numbers."},
                status=status.HTTP_400_BAD_REQUEST
            )
        
        # Get user
        user = get_object_or_404(CustomUser, id=user_id)
        
        # Get student record for this user
        try:
            student = Student.objects.get(user=user)

            # check if student is active
            if not student.user.is_active:
                logger.warning(f"Student {student.user.email} is not active")
                return Response({
                    "status": "error",
                    "message": "Your account is not active. Please contact an administrator.",
                    "error_code": "account_not_active"
                }, status=status.HTTP_403_FORBIDDEN)
            

            
            # Check if the student has a UUID
            if student.phone_uuid and student.phone_uuid != uuid:
                # Student has a different UUID - return error message
                logger.warning(f"UUID mismatch for student {student.user.email}: received {uuid}, stored {student.phone_uuid}")
                return Response({
                    "status": "error",
                    "message": "Incorrect device UUID. Please use the same device you used during registration or contact an administrator.",
                    "error_code": "uuid_mismatch"
                }, status=status.HTTP_400_BAD_REQUEST)
            elif not student.phone_uuid:
                # Student exists but has no UUID, so update it
                student.phone_uuid = uuid
                student.save(update_fields=['phone_uuid'])
                logger.info(f"Set phone UUID for student {student.user.email} to {uuid}")
        except Student.DoesNotExist:
            return Response(
                {"error": "No student record found for this user."},
                status=status.HTTP_404_NOT_FOUND
            )
        
        # Get today's date
        today = timezone.localdate()

        
        # Find a schedule for today and get corresponding attendance record
        try:
            # Find schedules for the student's track that are for today
            schedule = Schedule.objects.filter(
                track=student.track,
                created_at=today
            ).first()
            
            if not schedule:
                return Response({
                    "status": "error",
                    "message": "No schedule found for today.",
                    "error_code": "no_schedule_today"
                }, status=status.HTTP_404_NOT_FOUND)
            
            # Find attendance record for this student and schedule
            attendance_record = AttendanceRecord.objects.filter(
                student=student,
                schedule=schedule
            ).first()
            
            if not attendance_record:
                # Create a new attendance record if one doesn't exist
                attendance_record = AttendanceRecord.objects.create(
                    student=student,
                    schedule=schedule
                )
                logger.info(f"Created new attendance record for {student.user.email} for today's schedule")
        except Exception as e:
            logger.error(f"Error finding attendance record: {str(e)}")
            return Response({
                "status": "error",
                "message": f"Error finding attendance record: {str(e)}",
                "error_code": "attendance_record_error"
            }, status=status.HTTP_500_INTERNAL_SERVER_ERROR)
        
        # Check if the student has already checked in
        if attendance_record.check_in_time:
            logger.warning(f"Student {student.user.email} have already checked in for today's session")
            return Response({
                "status": "error",
                "message": "You have already checked in for today's session.",
                "error_code": "already_checked_in"
            }, status=status.HTTP_400_BAD_REQUEST)
        
        
        # Get branch for geofence validation
        branch = schedule.custom_branch
        
        # Calculate distance between user and branch coordinates
        branch_latitude = branch.latitude
        branch_longitude = branch.longitude
        geofence_radius = branch.radius  # in meters
        
        distance = self._calculate_distance(latitude, longitude, branch_latitude, branch_longitude)
        
        # Check if user is within the geofence
        if distance <= geofence_radius:
            # User is within the geofence - update check-in time and mark student as checked in
            current_time = timezone.localtime()
            
            # Update check_in_time if not already set
            if not attendance_record.check_in_time:
                attendance_record.check_in_time = current_time
                attendance_record.save(update_fields=['check_in_time'])
                logger.info(f"Check-in time set for student {student.user.email}")
            
            # Mark student as checked in
            student.is_checked_in = True
            student.save(update_fields=['is_checked_in'])
            logger.info(f"Student {student.user.email} marked as checked in")
            
            logger.info(f"Student {student.user.email} successfully validated attendance at {branch.name}")
            
            return Response({
                "status": "success",
                "message": "Attendance validated successfully",
                "distance": distance,
                "geofence_radius": geofence_radius,
                "check_in_time": attendance_record.check_in_time,
                "schedule_name": schedule.name
            })
        else:
            # User is outside the geofence
            logger.warning(f"Student {student.user.email} failed location validation: distance {distance}m exceeds radius {geofence_radius}m")
            
            return Response({
                "status": "fail",
                "message": "You are outside the allowed geofence area",
                "distance": distance,
                "geofence_radius": geofence_radius
            }, status=status.HTTP_400_BAD_REQUEST)

    @action(detail=False, methods=['POST'], url_path='check-out')
    def check_out(self, request):
        """
        Check out a student by validating their location against the geofencing area.
        
        Request body should contain:
        - user_id: ID of the user
        - uuid: UUID for the student's phone
        - latitude: User's current latitude
        - longitude: User's current longitude
        """
        # Extract data from request
        user_id = request.data.get('user_id')
        uuid = request.data.get('uuid')
        latitude = request.data.get('latitude')
        longitude = request.data.get('longitude')
        
        # Validate request data
        if not all([user_id, uuid, latitude, longitude]):
            return Response({
                "error": "Missing required fields. Please provide user_id, uuid, latitude, and longitude."
            }, status=status.HTTP_400_BAD_REQUEST)
        
        try:
            # Convert latitude and longitude to float
            latitude = float(latitude)
            longitude = float(longitude)
        except ValueError:
            return Response(
                {"error": "Invalid latitude or longitude format. Please provide valid decimal numbers."},
                status=status.HTTP_400_BAD_REQUEST
            )
        
        # Get user
        user = get_object_or_404(CustomUser, id=user_id)
        
        # Get student record for this user
        try:
            student = Student.objects.get(user=user)

            # check if student is active
            if not student.user.is_active:
                logger.warning(f"Student {student.user.email} is not active")
                return Response({
                    "status": "error",
                    "message": "Your account is not active. Please contact an administrator.",
                    "error_code": "account_not_active"
                }, status=status.HTTP_403_FORBIDDEN)
            
            # Check if the student is checked in (can't check out if not checked in)
            if not student.is_checked_in:
                logger.warning(f"Student {student.user.email} attempted to check out but hasn't checked in")
                return Response({
                    "status": "error",
                    "message": "You haven't checked in yet. Please check in first.",
                    "error_code": "not_checked_in"
                }, status=status.HTTP_400_BAD_REQUEST)
            
            # Check if the student has a UUID
            if student.phone_uuid and student.phone_uuid != uuid:
                # Student has a different UUID - return error message
                logger.warning(f"UUID mismatch for student {student.user.email}: received {uuid}, stored {student.phone_uuid}")
                return Response({
                    "status": "error",
                    "message": "Incorrect device UUID. Please use the same device you used during registration or contact an administrator.",
                    "error_code": "uuid_mismatch"
                }, status=status.HTTP_400_BAD_REQUEST)
        except Student.DoesNotExist:
            return Response(
                {"error": "No student record found for this user."},
                status=status.HTTP_404_NOT_FOUND
            )
        
        # Get today's date
        today = timezone.localdate()
        
        # Find a schedule for today and get corresponding attendance record
        try:
            # Find schedules for the student's track that are for today
            schedule = Schedule.objects.filter(
                track=student.track,
                created_at=today
            ).first()
            
            if not schedule:
                return Response({
                    "status": "error",
                    "message": "No schedule found for today.",
                    "error_code": "no_schedule_today"
                }, status=status.HTTP_404_NOT_FOUND)
            
            # Find attendance record for this student and schedule with check-in
            attendance_record = AttendanceRecord.objects.filter(
                student=student,
                schedule=schedule,
                # check_in_time__isnull=False  # Must have checked in first
            ).first()
            
            if not attendance_record:
                return Response({
                    "status": "error",
                    "message": "No checked-in attendance record found for today.",
                    "error_code": "no_checkin_record"
                }, status=status.HTTP_404_NOT_FOUND)
                
            # Check if already checked out
            if attendance_record.check_out_time:
                return Response({
                    "status": "error",
                    "message": "You have already checked out for this session.",
                    "error_code": "already_checked_out"
                }, status=status.HTTP_400_BAD_REQUEST)
                
        except Exception as e:
            logger.error(f"Error finding attendance record: {str(e)}")
            return Response({
                "status": "error",
                "message": f"Error finding attendance record: {str(e)}",
                "error_code": "attendance_record_error"
            }, status=status.HTTP_500_INTERNAL_SERVER_ERROR)
        
        # Get branch for geofence validation
        branch = schedule.custom_branch
        
        # Calculate distance between user and branch coordinates
        branch_latitude = branch.latitude
        branch_longitude = branch.longitude
        geofence_radius = branch.radius  # in meters
        
        distance = self._calculate_distance(latitude, longitude, branch_latitude, branch_longitude)
        
        # Check if user is within the geofence
        if distance <= geofence_radius:
            # User is within the geofence - set check-out time and update student status
            current_time = timezone.localtime()
            
            # Update check_out_time
            attendance_record.check_out_time = current_time
            attendance_record.save(update_fields=['check_out_time'])
            logger.info(f"Check-out time set for student {student.user.email}")
            
            # Explicitly set and save student's check-in status to False
            student.is_checked_in = False
            student.save(update_fields=['is_checked_in'])
            logger.info(f"Student {student.user.email} marked as checked out")
            
            # Calculate duration of attendance
            time_difference = attendance_record.check_out_time - attendance_record.check_in_time
            hours = time_difference.total_seconds() / 3600
            
            logger.info(f"Student {student.user.email} successfully checked out at {branch.name}")
            
            return Response({
                "status": "success",
                "message": "Check-out successful", 
                "distance": distance,
                "geofence_radius": geofence_radius,
                "check_in_time": attendance_record.check_in_time,
                "check_out_time": attendance_record.check_out_time,
                "attendance_duration_hours": round(hours, 2),
                "is_checked_in": False,
                "schedule_name": schedule.name
            })
        else:
            # User is outside the geofence
            logger.warning(f"Student {student.user.email} failed location validation: distance {distance}m exceeds radius {geofence_radius}m")
            
            return Response({
                "status": "fail",
                "message": "You are outside the allowed geofence area",
                "distance": distance,
                "geofence_radius": geofence_radius
            }, status=status.HTTP_400_BAD_REQUEST)

    @action(detail=False, methods=['POST'], url_path='reset-check-ins', permission_classes=[IsSupervisorOrAboveUser])
    def reset_check_ins(self, request):
        """
        Reset the check-in status for all students.
        Only accessible by admin users.
        """
        # Reset all students' is_checked_in to False
        count = Student.objects.filter(is_checked_in=True).update(is_checked_in=False)
        logger.info(f"Reset check-in status for {count} students")
        
        return Response({
            "status": "success",
            "message": f"Successfully reset check-in status for {count} students."
        })

    @action(detail=False, methods=['GET'], url_path='status')
    def is_checked_in(self, request):
        """
        Return the is_checked_in status of the logged-in student.
        """
        try:
            # Get the logged-in user's student profile
            student = Student.objects.get(user=request.user)
            return Response({
                "status": "success",
                "is_checked_in": student.is_checked_in
            })
        except Student.DoesNotExist:
            return Response({
                "status": "error",
                "message": "No student record found for the logged-in user."
            }, status=status.HTTP_404_NOT_FOUND)

    @action(detail=False, methods=['GET'], url_path='supervisor-attendance')
    def get_supervisor_attendance(self, request):
        """
        Get attendance records of students whose tracks are managed by the logged-in supervisor
        for a specific date (defaults to today if not provided) and optionally for a specific track.
        """
        try:
            supervisor = request.user
            if not Track.objects.filter(supervisor=supervisor).exists():
                return Response({
                    "status": "error",
                    "message": "You are not assigned as a supervisor to any track."
                }, status=status.HTTP_403_FORBIDDEN)

            date_str = request.query_params.get('date')
            if date_str:
                try:
                    date = timezone.datetime.strptime(date_str, '%Y-%m-%d').date()
                except ValueError:
                    return Response({
                        "status": "error",
                        "message": "Invalid date format. Please use YYYY-MM-DD."
                    }, status=status.HTTP_400_BAD_REQUEST)
            else:
                date = timezone.localdate()

            track_id = request.query_params.get('track_id')
            tracks = Track.objects.filter(supervisor=supervisor)
            if track_id:
                tracks = tracks.filter(id=track_id)
                if not tracks.exists():
                    return Response({
                        "status": "error",
                        "message": "The specified track does not exist or is not managed by you."
                    }, status=status.HTTP_404_NOT_FOUND)

            attendance_records = AttendanceRecord.objects.filter(
                student__track__in=tracks,
                schedule__created_at=date 
            )
            serializer = AttendanceRecordSerializer(attendance_records, many=True)

            return Response(serializer.data, status=status.HTTP_200_OK)


        except Exception as e:
            return Response({
                "status": "error",
                "message": str(e)
            }, status=status.HTTP_500_INTERNAL_SERVER_ERROR)

    @action(detail=False, methods=['GET'], url_path='attendance-percentage/today')
    def get_todays_attendance_percentage(self, request):
        """
<<<<<<< HEAD
        Get today's attendance percentage for the tracks managed by the logged-in supervisor,
        considering only students who are scheduled for today.
=======
        Get today's attendance percentage.
        - Supervisors see percentage for tracks they manage.
        - Admins see percentage for all tracks.
>>>>>>> 14b61556
        """
        try:
            user = request.user
            is_admin = user.is_staff # Check if the user is an admin

            if is_admin:
                # Admin sees all tracks
                tracks = Track.objects.all()
                if not tracks.exists():
                     return Response({"status": "info", "message": "No tracks found in the system."}, status=status.HTTP_200_OK)
            else:
                # Supervisor sees only their tracks
                tracks = Track.objects.filter(supervisor=user)
                if not tracks.exists():
                    return Response({
                        "status": "error",
                        "message": "You are not assigned as a supervisor to any track."
                    }, status=status.HTTP_403_FORBIDDEN)

<<<<<<< HEAD
            total_students = 0
            attended_students = 0

            for track in tracks:
                schedules = Schedule.objects.filter(track=track, created_at=date)
                scheduled_students = Student.objects.filter(
                attendance_records__schedule__in=schedules
            ).distinct().count()
                total_students += scheduled_students

                # Count how many of the scheduled students actually attended today
                attended_students += AttendanceRecord.objects.filter(
                    student__track=track,
                    schedule__in=schedules,
                    check_in_time__isnull=False
                ).count()
=======
            date = timezone.localdate()

            # Calculate based on the determined tracks
            total_students = Student.objects.filter(track__in=tracks).count()
            attended_students = AttendanceRecord.objects.filter(
                student__track__in=tracks,
                schedule__created_at=date,
                check_in_time__isnull=False
            ).count()
>>>>>>> 14b61556

            attendance_percentage = (attended_students / total_students) * 100 if total_students > 0 else 0

            return Response({
                "date": date,
                "total_students": total_students,
                "attended_students": attended_students,
                "attendance_percentage": round(attendance_percentage, 2)
            }, status=status.HTTP_200_OK)

        except Exception as e:
            logger.error(f"Error fetching today's attendance percentage: {str(e)}")
            return Response({
                "status": "error",
                "message": str(e)
            }, status=status.HTTP_500_INTERNAL_SERVER_ERROR)

<<<<<<< HEAD
#TODO [AP-75]: fix bug in this function
=======
>>>>>>> 14b61556
    @action(detail=False, methods=['GET'], url_path='attendance-percentage/weekly')
    def get_weekly_attendance_percentage(self, request):
        """
        Get weekly attendance percentage for the tracks managed by the logged-in supervisor.
        """
        try:
            supervisor = request.user
            if not Track.objects.filter(supervisor=supervisor).exists():
                return Response({
                    "status": "error",
                    "message": "You are not assigned as a supervisor to any track."
                }, status=status.HTTP_403_FORBIDDEN)

            end_date = timezone.localdate()
            start_date = end_date - timedelta(days=7)
            tracks = Track.objects.filter(supervisor=supervisor)

            total_students = Student.objects.filter(track__in=tracks).count()
            # Get schedules in the past week
            schedules = Schedule.objects.filter(
                track__in=tracks,
                created_at__range=(start_date, end_date)
            )
            num_schedules = schedules.count()

            # Calculate expected attendance records
            expected_attendance_count = total_students * num_schedules

            # Count actual attendance records with check-ins
            actual_attendance_count = AttendanceRecord.objects.filter(
                student__track__in=tracks,
                schedule__in=schedules,
                check_in_time__isnull=False
            ).count()

            attendance_percentage = (
                (actual_attendance_count / expected_attendance_count) * 100
                if expected_attendance_count > 0 else 0
)


            return Response({
                "start_date": start_date,
                "end_date": end_date,
                "total_students": total_students,
                "number_of_schedules": num_schedules,
                "expected_attendance_count": expected_attendance_count,
                "actual_attendance_count": actual_attendance_count,
                "attendance_percentage": round(attendance_percentage, 2)
            }, status=status.HTTP_200_OK)


        except Exception as e:
            return Response({
                "status": "error",
                "message": str(e)
            }, status=status.HTTP_500_INTERNAL_SERVER_ERROR)

    @action(detail=False, methods=['GET'], url_path='attendance-trends', permission_classes=[IsSupervisorOrAboveUser])
    def get_attendance_trends(self, request):
        """
        Get attendance trends (daily, weekly, and monthly).
        - Supervisors see trends for tracks they manage.
        - Admins see trends for all tracks.
        Optional filters:
        - 'track_id': Filter by a specific track.
        - 'branch_id': Filter by a specific branch.
        """
        try:
            user = request.user
            is_admin = user.is_staff
            
            # Get filter parameters
            track_id = request.query_params.get('track_id')
            branch_id = request.query_params.get('branch_id')

            # Base queryset for AttendanceRecord
            attendance_query = AttendanceRecord.objects.filter(check_in_time__isnull=False)

            # Determine tracks based on user role
            if is_admin:
                # Admin sees all tracks unless filtered
                tracks_query = Track.objects.all()
            else:
                # Supervisor sees only their tracks
                tracks_query = Track.objects.filter(supervisor=user)
                if not tracks_query.exists():
                    return Response({
                        "status": "error",
                        "message": "You are not assigned as a supervisor to any track."
                    }, status=status.HTTP_403_FORBIDDEN)

            # Apply track filter if provided
            if track_id:
                try:
                    # Ensure the track exists and the user has permission (if supervisor)
                    track = tracks_query.get(id=track_id)
                    attendance_query = attendance_query.filter(student__track=track)
                except Track.DoesNotExist:
                    return Response({
                        "status": "error",
                        "message": "The specified track does not exist or is not managed by you."
                    }, status=status.HTTP_404_NOT_FOUND)
            else:
                # If no specific track, filter by the user's allowed tracks
                attendance_query = attendance_query.filter(student__track__in=tracks_query)

            # Apply branch filter if provided
            if branch_id:
                try:
                    branch = Branch.objects.get(id=branch_id)
                    # Filter attendance records based on the schedule's branch
                    attendance_query = attendance_query.filter(schedule__custom_branch=branch)
                except Branch.DoesNotExist:
                    return Response({
                        "status": "error",
                        "message": "The specified branch does not exist."
                    }, status=status.HTTP_404_NOT_FOUND)

            # Calculate trends using the filtered attendance_query
            # Daily trends
            daily_trends = attendance_query.annotate(
                date=TruncDate('schedule__created_at')
            ).values('date').annotate(
                attended=Count('id')
            ).order_by('date')

            # Weekly trends
            weekly_trends = attendance_query.annotate(
                week=TruncWeek('schedule__created_at')
            ).values('week').annotate(
                attended=Count('id')
            ).order_by('week')

            # Monthly trends
            monthly_trends = attendance_query.annotate(
                month=TruncMonth('schedule__created_at')
            ).values('month').annotate(
                attended=Count('id')
            ).order_by('month')
                
            response_data = {
                "daily_trends": list(daily_trends),
                "weekly_trends": list(weekly_trends),
                "monthly_trends": list(monthly_trends)
            }

            # Add filter information to the response
            filter_info = {}
            if branch_id:
                filter_info["branch_id"] = branch_id
                filter_info["branch_name"] = branch.name # branch object is available if branch_id was valid
            if track_id:
                filter_info["track_id"] = track_id
                filter_info["track_name"] = track.name # track object is available if track_id was valid
                
            if filter_info:
                response_data["filters_applied"] = filter_info

            return Response(response_data, status=status.HTTP_200_OK)
            
        except Exception as e:
            logger.error(f"Error fetching attendance trends: {str(e)}")
            return Response({
                "status": "error",
                "message": f"An error occurred: {str(e)}"
            }, status=status.HTTP_500_INTERNAL_SERVER_ERROR)

    @action(detail=True, methods=['PATCH'], url_path='reset-attendance', permission_classes=[IsSupervisorOrAboveUser])
    def reset_attendance(self, request, pk):
        """
        Reset a specific attendance record by setting check_in_time and check_out_time to null.
        Requires attendance_record_id in the request body.
        """
        
        try:
            attendance_record = get_object_or_404(AttendanceRecord, id=pk)
            # Store previous values for logging
            previous_check_in = attendance_record.check_in_time
            previous_check_out = attendance_record.check_out_time
            
            # Reset check-in and check-out times
            attendance_record.check_in_time = None
            attendance_record.check_out_time = None
            attendance_record.save(update_fields=['check_in_time', 'check_out_time'])

            # get permission request if exists
            permission_request = PermissionRequest.objects.filter(student=attendance_record.student, schedule=attendance_record.schedule).first()
            if permission_request:
                permission_request.status = 'rejected'
                permission_request.save(update_fields=['status'])
            
            # Also reset the student's is_checked_in status if needed
            student = attendance_record.student
            if student.is_checked_in:
                student.is_checked_in = False
                student.save(update_fields=['is_checked_in'])
            
            logger.info(f"Reset attendance record {pk} for student {student.user.email}")
            
            return Response({
                "status": "success",
                "message": f"Successfully reset attendance record for student {student.user.email}",
                "previous_check_in": previous_check_in,
                "previous_check_out": previous_check_out,
                "current_check_in": attendance_record.check_in_time,
                "current_check_out": attendance_record.check_out_time,
                "is_checked_in": student.is_checked_in,
                "adjusted_time": None
            })
        except AttendanceRecord.DoesNotExist:
            return Response({
                "error": f"Attendance record with ID {pk} not found"
            }, status=status.HTTP_404_NOT_FOUND)

    @action(detail=True, methods=['PATCH'], url_path='manual-attend', permission_classes=[IsSupervisorOrAboveUser])
    def manual_attend(self, request, pk):
        """
        Manually record attendance for a student using the first and last session times of their schedule.
        Request body should contain:
        - attendance_record_id: ID of the attendance record to update
        """
        
        try:
            payload = {}
            # Get the attendance record
            attendance_record = get_object_or_404(AttendanceRecord, id=pk)
            schedule = attendance_record.schedule
            student = attendance_record.student
            
            # Get the schedule's sessions, ordered by start_time
            sessions = schedule.sessions.all().order_by('start_time')
            
            if not sessions.exists():
                return Response({
                    "error": "No sessions found for this schedule"
                }, status=status.HTTP_400_BAD_REQUEST)
            
            # Get the first and last session times
            first_session = sessions.first()
            last_session = sessions.last()
            check_in_time = first_session.start_time
            check_out_time = last_session.end_time
            
            # Update attendance record
            attendance_record.check_in_time = check_in_time
            attendance_record.check_out_time = check_out_time
            attendance_record.save(update_fields=['check_in_time', 'check_out_time'])
            
            permission_request = PermissionRequest.objects.filter(student=student, schedule=schedule, status='approved').first()

            if permission_request:
                payload['adjusted_time'] = permission_request.adjusted_time

            # Ensure student is marked as checked out (since we're recording past attendance)
            if student.is_checked_in:
                student.is_checked_in = False
                student.save(update_fields=['is_checked_in'])
            
            logger.info(f"Manually recorded attendance for {student.user.email} on {schedule.name} with check-in: {check_in_time} and check-out: {check_out_time}")

            payload = {
                "status": "success",
                "message": "Attendance successfully recorded",
                "student": student.user.email,
                "schedule": schedule.name,
                "check_in_time": check_in_time,
                "check_out_time": check_out_time
            }
            
            return Response(payload, status=status.HTTP_200_OK)
        except AttendanceRecord.DoesNotExist:
            return Response({
                "error": f"Attendance record with ID {pk} not found"
            }, status=status.HTTP_404_NOT_FOUND)
        except Exception as e:
            logger.error(f"Error manually recording attendance: {str(e)}")
            return Response({
                "error": f"An error occurred: {str(e)}"
            }, status=status.HTTP_500_INTERNAL_SERVER_ERROR)

    @action(detail=False, methods=['GET'], url_path='upcoming-records')
    def get_upcoming_records(self, request):
        """
        Get upcoming attendance records for the logged-in student.
        Returns attendance records where the schedule date is today or in the future.
        """
        try:
            # Get the logged-in user's student profile
            student = Student.objects.get(user=request.user)

            # check if student is active
            if not student.user.is_active:
                logger.warning(f"Student {student.user.email} is not active")
                return Response({
                    "status": "error",
                    "message": "Your account is not active. Please contact an administrator.",
                    "error_code": "account_not_active"
                }, status=status.HTTP_403_FORBIDDEN)
            
            # Get current date
            today = timezone.localdate()
            
            # Fetch attendance records where schedule date is today or in the future
            upcoming_records = AttendanceRecord.objects.filter(
                student=student,
                schedule__created_at__gte=today,
                check_in_time__isnull=True,  # Ensure check-in time is not set
            ).order_by('schedule__created_at')
            
            student_permission_request = PermissionRequest.objects.filter(student=student)
            if student_permission_request.exists():
                upcoming_records = upcoming_records.exclude(schedule__id__in=student_permission_request.values_list('schedule__id', flat=True))
            
            serializer = AttendanceRecordSerializerForStudents(upcoming_records, many=True)
            
            return Response({
                "status": "success",
                "data": serializer.data
            })
        except Student.DoesNotExist:
            return Response({
                "status": "error",
                "message": "No student record found for the logged-in user."
            }, status=status.HTTP_404_NOT_FOUND)
        except Exception as e:
            logger.error(f"Error fetching upcoming attendance records: {str(e)}")
            return Response({
                "status": "error",
                "message": f"An error occurred: {str(e)}"
            }, status=status.HTTP_500_INTERNAL_SERVER_ERROR)            
    @action(detail=False, methods=['GET'], url_path='weekly-breakdown')
    def get_weekly_attendance_by_track(self, request):
        """
        Get attendance percentage breakdown for each track from Saturday to Friday.
        If no track_id is provided, returns data for all tracks managed by the logged-in supervisor.
        """
        try:
            supervisor = request.user
            track_id = request.query_params.get('track_id')

            # Filter tracks
            if track_id:
                tracks = Track.objects.filter(id=track_id, supervisor=supervisor)
                if not tracks.exists():
                    return Response({
                        "status": "error",
                        "message": "Invalid track ID or you are not the supervisor of this track."
                    }, status=status.HTTP_403_FORBIDDEN)
            else:
                tracks = Track.objects.filter(supervisor=supervisor)
                if not tracks.exists():
                    return Response({
                        "status": "error",
                        "message": "You are not assigned as a supervisor to any track."
                    }, status=status.HTTP_403_FORBIDDEN)

            # Week range: Saturday to Friday
            today = timezone.localdate()
            weekday = today.weekday()
            days_since_saturday = (weekday - 5) % 7
            start_of_week = today - timedelta(days=days_since_saturday)
            week_dates = [start_of_week + timedelta(days=i) for i in range(7)]

            response_data = OrderedDict()

            for date in week_dates:
                day_name = calendar.day_name[date.weekday()]
                daily_data = {}
                total_expected_records = 0
                total_actual_records = 0

                for track in tracks:
                    schedules = Schedule.objects.filter(track=track, created_at=date)

                    if not schedules.exists():
                        daily_data[track.name] = {
                            "status": "Free Day"
                        }
                        continue

                    # Count only students scheduled today
                    scheduled_students = Student.objects.filter(
                        attendance_records__schedule__in=schedules
                    ).distinct().count()
                    
                    total_students = scheduled_students
                    expected_records = total_students * schedules.count()
                    actual_records = AttendanceRecord.objects.filter(
                        student__track=track,
                        schedule__in=schedules,
                        check_in_time__isnull=False
                    ).count()

                    present_percent = (actual_records / expected_records) * 100 if expected_records else 0
                    absent_percent = 100 - present_percent

                    daily_data[track.name] = {
                        "expected_attendance_records": expected_records,
                        "actual_attendance_records": actual_records,
                        "present_percent": round(present_percent, 2),
                        "absent_percent": round(absent_percent, 2)
                    }

                    # Aggregate totals for "All tracks"
                    total_expected_records += expected_records
                    total_actual_records += actual_records

                # Calculate the "All tracks" data
                if total_expected_records > 0:
                    all_tracks_present_percent = (total_actual_records / total_expected_records) * 100
                    all_tracks_absent_percent = 100 - all_tracks_present_percent
                else:
                    all_tracks_present_percent = 0
                    all_tracks_absent_percent = 0

                daily_data["All tracks"] = {
                    "expected_attendance_records": total_expected_records,
                    "actual_attendance_records": total_actual_records,
                    "present_percent": round(all_tracks_present_percent, 2),
                    "absent_percent": round(all_tracks_absent_percent, 2)
                }

                response_data[day_name] = daily_data

            return Response(response_data, status=status.HTTP_200_OK)

        except Exception as e:
            return Response({
                "status": "error",
                "message": str(e)
            }, status=status.HTTP_500_INTERNAL_SERVER_ERROR)


    @action(detail=False, methods=['get'], url_path='recent-absences')
    def recent_absences(self, request, *args, **kwargs):
        """
        Get recent absences with optional track filtering.
        Query Parameters:
            track_id (optional): Filter results for a specific track
        """
        user = request.user
        today = timezone.localdate()
        two_days_ago = today - timedelta(days=2)

        # Get track_id from query parameters
        track_id = request.query_params.get('track_id')

        if hasattr(user, 'is_superuser') and user.is_superuser:
            tracks_qs = Track.objects.all()
        else:
            tracks_qs = Track.objects.filter(supervisor=user)
            if not tracks_qs.exists():
                return Response({"detail": "You are not assigned to any tracks."}, 
                              status=status.HTTP_403_FORBIDDEN)

        if track_id:
            tracks_qs = tracks_qs.filter(id=track_id)
            if not tracks_qs.exists():
                return Response(
                    {"detail": "Track not found or you don't have permission to view it."}, 
                    status=status.HTTP_404_NOT_FOUND
                )

        attendance_records = AttendanceRecord.objects.filter(
            schedule__created_at__gte=two_days_ago,
            schedule__created_at__lte=today,
            schedule__track__in=tracks_qs
        ).select_related(
            'student__user',
            'student__track',
            'schedule'
        ).prefetch_related(
            Prefetch(
                'schedule__sessions',
                queryset=Session.objects.order_by('start_time'),
                to_attr='ordered_sessions'
            ),
            Prefetch(
                'student__permission_requests',
                queryset=PermissionRequest.objects.filter(
                    Q(schedule__created_at__gte=two_days_ago,
                      schedule__created_at__lte=today) |
                    Q(request_type='day_excuse'),
                    status__in=['approved', 'pending']
                ).select_related('schedule'),
                to_attr='relevant_permissions'
            )
        ).order_by('-schedule__created_at', 'student__track__name')

        serializer_instance = AttendanceRecordSerializer()
        response_data = []
        processed_entries = set()

        for record in attendance_records:
            entry_key = (record.student_id, record.schedule.created_at)
            if entry_key in processed_entries:
                continue

            permissions = getattr(record.student, 'relevant_permissions', [])
            approved_day_excuse = next(
                (p for p in permissions 
                 if p.request_type == 'day_excuse' 
                 and p.status == 'approved' 
                 and p.schedule_id == record.schedule.id),
                None
            )

            try:
                final_status = serializer_instance.get_status(record)
            except Exception as e:
                print(f"Error getting status for student {record.student_id}, schedule {record.schedule_id}: {e}")
                final_status = "error"

            reason = None
            if final_status in ['excused', 'excused_late']:
                permission = approved_day_excuse or next(
                    (p for p in permissions 
                     if p.status == 'approved' and p.schedule_id == record.schedule_id),
                    None
                )
                reason = permission.reason if permission else "Approved Excuse (Reason Not Found)"

            reportable_statuses = {
                'absent', 'excused', 'excused_late', 'no-check-out', 
                'late-check-in_no-check-out', 'pending'
            }

            if final_status in reportable_statuses:
                response_data.append({
                    "student_name": f"{record.student.user.first_name} {record.student.user.last_name}",
                    "track_name": record.student.track.name,
                    "date": record.schedule.created_at,
                    "status": final_status,
                    "reason": reason
                })
                processed_entries.add(entry_key)

        # Sort the final results
        response_data.sort(key=lambda x: (x['date'], x['track_name'], x['student_name']), reverse=True)

        return Response(response_data, status=status.HTTP_200_OK)

    @action(detail=False, methods=['GET'], url_path='student-attendance')
    def get_student_attendance(self, request):
        """
        Get attendance records of the logged-in student for all past days including today.
        Returns records in descending order (newest first).
        """
        try:
            # Get the logged-in user's student profile
            student = Student.objects.get(user=request.user)

            # Check if student is active
            # if not student.user.is_active:
            #     logger.warning(f"Student {student.user.email} is not active")
            #     return Response({
            #         "status": "error",
            #         "message": "Your account is not active. Please contact an administrator."
            #     }, status=status.HTTP_403_FORBIDDEN)

            # Get today's date
            today = timezone.localdate()
            
            # Get today's and all past records
            attendance_records = AttendanceRecord.objects.filter(
                student=student,
                schedule__created_at__lte=today
            ).order_by('-schedule__created_at')  # Most recent first
                
            serializer = AttendanceRecordSerializerForStudents(attendance_records, many=True)
            
            # Return simpler response structure
            return Response(serializer.data, status=status.HTTP_200_OK)

        except Student.DoesNotExist:
            return Response({
                "error": "No student record found for the logged-in user."
            }, status=status.HTTP_404_NOT_FOUND)
        except Exception as e:
            logger.error(f"Error fetching student attendance records: {str(e)}")
            return Response({
                "error": str(e)
            }, status=status.HTTP_500_INTERNAL_SERVER_ERROR)
        
    @action(detail=True, methods=['GET'], url_path='student-history', permission_classes=[IsSupervisorOrAboveUser])
    def get_student_attendance_history(self, request, pk=None):
        """
        Get attendance records of a specific student by ID.
        Only accessible by supervisors who manage the student's track.
        
        URL: /api/v1/attendance/{student_id}/student-history/
        """
        try:
            # Get the supervisor (logged-in user)
            supervisor = request.user
            
            # Get the student by ID (from URL parameter)
            student = get_object_or_404(Student, user_id=pk)
            
            # Check if student belongs to a track supervised by this supervisor
            if student.track.supervisor != supervisor:
                logger.warning(f"Supervisor {supervisor.email} attempted to access attendance data for student {student.user.email} in unauthorized track")
                return Response({
                    "status": "error",
                    "message": "You are not authorized to view attendance records for this student."
                }, status=status.HTTP_403_FORBIDDEN)

            # Get optional date range from query parameters
            start_date_str = request.query_params.get('start_date')
            end_date_str = request.query_params.get('end_date')
            
            # Default to all past records if no dates provided
            query_filters = {
                'student': student,
                'schedule__created_at__lte': timezone.now().date()
            }
            
            # Apply date filters if provided - UNTESTED!
            if start_date_str:
                try:
                    start_date = datetime.strptime(start_date_str, '%Y-%m-%d').date()
                    query_filters['schedule__created_at__gte'] = start_date
                except ValueError:
                    return Response({
                        "status": "error", 
                        "message": "Invalid start_date format. Use YYYY-MM-DD."
                    }, status=status.HTTP_400_BAD_REQUEST)
                    
            if end_date_str:
                try:
                    end_date = datetime.strptime(end_date_str, '%Y-%m-%d').date()
                    query_filters['schedule__created_at__lte'] = end_date
                except ValueError:
                    return Response({
                        "status": "error",
                        "message": "Invalid end_date format. Use YYYY-MM-DD."
                    }, status=status.HTTP_400_BAD_REQUEST)
            
            # Get attendance records with optimized queries
            attendance_records = AttendanceRecord.objects.filter(**query_filters).order_by('-schedule__created_at')  # Most recent first
                
            serializer = AttendanceRecordSerializerForSupervisors(attendance_records, many=True)
            
            # Include student information in the response
            response_data = {
                "student_info": { # extra data yasta law 7d 3ayez ya3ny
                    "id": student.id,
                    "name": f"{student.user.first_name} {student.user.last_name}",
                    "email": student.user.email,
                    "track": student.track.name,
                    "is_active": student.user.is_active
                },
                "attendance_records": serializer.data,
            }

            return Response(response_data, status=status.HTTP_200_OK)

        except Student.DoesNotExist:
            return Response({
                "status": "error",
                "message": "Student not found."
            }, status=status.HTTP_404_NOT_FOUND)
        except Exception as e:
            logger.error(f"Error fetching student attendance history: {str(e)}")
            return Response({
                "status": "error",
                "message": str(e)
            }, status=status.HTTP_500_INTERNAL_SERVER_ERROR)

    @action(detail=False, methods=['GET'], url_path='student-attendance-summary')
    def get_student_attendance_summary(self, request):
        """
        Get a lightweight summary of attendance records for the logged-in student.
        Only returns date and status for better performance.
        """
        try:
            # Get the logged-in user's student profile
            student = Student.objects.get(user=request.user)
            
            # Get today's date
            today = timezone.now().date()
            
            # Fetch records with all needed related data in optimized queries
            records = AttendanceRecord.objects.filter(
                student=student,
                schedule__created_at__lte=today
            ).select_related(
                'student__user',
                'student__track',
                'schedule'
            ).prefetch_related(
                'schedule__sessions',
                Prefetch(
                    'student__permission_requests',
                    queryset=PermissionRequest.objects.filter(
                        student=student,
                        status__in=['approved', 'pending']
                    ).select_related('schedule'),
                    to_attr='relevant_permissions'
                )
            )
            
            # Create an instance of the serializer to use its get_status method
            serializer_instance = AttendanceRecordSerializer()
            
            # Build a lightweight response
            result = []
            for record in records:
                try:
                    attendance_status = serializer_instance.get_status(record)
                    result.append({
                        'date': record.schedule.created_at,
                        'status': attendance_status,
                    })
                except Exception as e:
                    logger.warning(f"Error calculating status for record {record.id}: {e}")
                    result.append({
                        'date': record.schedule.created_at,
                        'status': 'error_calculating_status',
                    })
            
            # Use explicit integer status code instead of status.HTTP_200_OK
            return Response(result, status=200)

        except Student.DoesNotExist:
            return Response({
                "error": "No student record found for the logged-in user."
            }, status=404)  # Using explicit status code
        except Exception as e:
            logger.error(f"Error fetching student attendance summary: {str(e)}")
            return Response({
                "error": str(e)
            }, status=500)  # Using explicit status code instead of status.HTTP_500_INTERNAL_SERVER_ERROR

    # @action(detail=False, methods=['GET'], url_path='branch-attendance-trends', permission_classes=[IsSupervisorOrAboveUser])
    # def get_branch_attendance_trends(self, request):
    #     """
    #     Get attendance trends (daily, weekly, and monthly) for all branches.
    #     Optionally filter by:
    #     - 'branch_id' query parameter: Data for a specific branch
    #     - 'track_id' query parameter: Data for a specific track
    #     Both filters can be used together to get highly specific data.
    #     """
    #     try:
    #         # Get filter parameters from query
    #         branch_id = request.query_params.get('branch_id')
    #         track_id = request.query_params.get('track_id')
            
    #         # Start with all schedules
    #         schedules_query = Schedule.objects.all()
            
    #         # Filter by branch if branch_id is provided
    #         if branch_id:
    #             try:
    #                 branch = Branch.objects.get(id=branch_id)
    #                 schedules_query = schedules_query.filter(custom_branch=branch)
    #             except Branch.DoesNotExist:
    #                 return Response({
    #                     "status": "error",
    #                     "message": "The specified branch does not exist."
    #                 }, status=status.HTTP_404_NOT_FOUND)
            
    #         # Filter by track if track_id is provided
    #         if track_id:
    #             try:
    #                 track = Track.objects.get(id=track_id)
    #                 schedules_query = schedules_query.filter(track=track)
    #             except Track.DoesNotExist:
    #                 return Response({
    #                     "status": "error",
    #                     "message": "The specified track does not exist."
    #                 }, status=status.HTTP_404_NOT_FOUND)
                
    #         # Get the filtered schedules
    #         schedules = schedules_query.all()
                
    #         if not schedules.exists():
    #             return Response({
    #                 "status": "error",
    #                 "message": "No schedules found for the selected criteria."
    #             }, status=status.HTTP_404_NOT_FOUND)
            
    #         # Daily trends grouped by branch
    #         daily_trends = AttendanceRecord.objects.filter(
    #             schedule__in=schedules,
    #             check_in_time__isnull=False
    #         ).annotate(
    #             date=TruncDate('schedule__created_at')
    #         ).values(
    #             'date', 'schedule__custom_branch__name'
    #         ).annotate(
    #             attended=Count('id')
    #         ).order_by('date', 'schedule__custom_branch__name')

    #         # Weekly trends grouped by branch
    #         weekly_trends = AttendanceRecord.objects.filter(
    #             schedule__in=schedules,
    #             check_in_time__isnull=False
    #         ).annotate(
    #             week=TruncWeek('schedule__created_at')
    #         ).values(
    #             'week', 'schedule__custom_branch__name'
    #         ).annotate(
    #             attended=Count('id')
    #         ).order_by('week', 'schedule__custom_branch__name')

    #         # Monthly trends grouped by branch
    #         monthly_trends = AttendanceRecord.objects.filter(
    #             schedule__in=schedules,
    #             check_in_time__isnull=False
    #         ).annotate(
    #             month=TruncMonth('schedule__created_at')
    #         ).values(
    #             'month', 'schedule__custom_branch__name'
    #         ).annotate(
    #             attended=Count('id')
    #         ).order_by('month', 'schedule__custom_branch__name')

    #         # Format the response to group by branch
    #         response_data = {
    #             "daily_trends": self._format_trends_by_branch(daily_trends, 'date'),
    #             "weekly_trends": self._format_trends_by_branch(weekly_trends, 'week'),
    #             "monthly_trends": self._format_trends_by_branch(monthly_trends, 'month')
    #         }

    #         # Add filter information to the response
    #         filter_info = {}
    #         if branch_id:
    #             filter_info["branch_id"] = branch_id
    #             filter_info["branch_name"] = branch.name
    #         if track_id:
    #             filter_info["track_id"] = track_id
    #             filter_info["track_name"] = track.name
                
    #         if filter_info:
    #             response_data["filters_applied"] = filter_info

    #         return Response(response_data, status=status.HTTP_200_OK)
    #     except Exception as e:
    #         logger.error(f"Error fetching branch attendance trends: {str(e)}")
    #         return Response({
    #             "status": "error",
    #             "message": f"An error occurred: {str(e)}"
    #         }, status=status.HTTP_500_INTERNAL_SERVER_ERROR)
    
    # def _format_trends_by_branch(self, trends, date_field):
    #     """
    #     Helper method to format attendance trends data by branch.
    #     """
    #     formatted_trends = {}
    #     for item in trends:
    #         date_key = str(item[date_field])
    #         branch_name = item['schedule__custom_branch__name']
            
    #         if date_key not in formatted_trends:
    #             formatted_trends[date_key] = {}
            
    #         formatted_trends[date_key][branch_name] = item['attended']
            
    #         # Add a total for each date
    #         if 'total' not in formatted_trends[date_key]:
    #             formatted_trends[date_key]['total'] = 0
    #         formatted_trends[date_key]['total'] += item['attended']
            
    #     return formatted_trends

    def _calculate_distance(self, lat1, lon1, lat2, lon2):
        """
        Calculate the distance between two coordinates using the Haversine formula.
        Returns distance in meters.
        """
        # Earth's radius in meters
        R = 6371000
        
        # Convert degrees to radians
        lat1_rad = math.radians(lat1)
        lon1_rad = math.radians(lon1)
        lat2_rad = math.radians(lat2)
        lon2_rad = math.radians(lon2)
        
        # Differences
        dlat = lat2_rad - lat1_rad
        dlon = lon2_rad - lon1_rad
        
        # Haversine formula
        a = math.sin(dlat/2)**2 + math.cos(lat1_rad) * math.cos(lat2_rad) * math.sin(dlon/2)**2
        c = 2 * math.atan2(math.sqrt(a), math.sqrt(1-a))
        distance = R * c
        
        return distance<|MERGE_RESOLUTION|>--- conflicted
+++ resolved
@@ -458,14 +458,9 @@
     @action(detail=False, methods=['GET'], url_path='attendance-percentage/today')
     def get_todays_attendance_percentage(self, request):
         """
-<<<<<<< HEAD
-        Get today's attendance percentage for the tracks managed by the logged-in supervisor,
-        considering only students who are scheduled for today.
-=======
         Get today's attendance percentage.
         - Supervisors see percentage for tracks they manage.
         - Admins see percentage for all tracks.
->>>>>>> 14b61556
         """
         try:
             user = request.user
@@ -485,7 +480,8 @@
                         "message": "You are not assigned as a supervisor to any track."
                     }, status=status.HTTP_403_FORBIDDEN)
 
-<<<<<<< HEAD
+            date = timezone.localdate()
+
             total_students = 0
             attended_students = 0
 
@@ -502,17 +498,6 @@
                     schedule__in=schedules,
                     check_in_time__isnull=False
                 ).count()
-=======
-            date = timezone.localdate()
-
-            # Calculate based on the determined tracks
-            total_students = Student.objects.filter(track__in=tracks).count()
-            attended_students = AttendanceRecord.objects.filter(
-                student__track__in=tracks,
-                schedule__created_at=date,
-                check_in_time__isnull=False
-            ).count()
->>>>>>> 14b61556
 
             attendance_percentage = (attended_students / total_students) * 100 if total_students > 0 else 0
 
@@ -530,10 +515,7 @@
                 "message": str(e)
             }, status=status.HTTP_500_INTERNAL_SERVER_ERROR)
 
-<<<<<<< HEAD
 #TODO [AP-75]: fix bug in this function
-=======
->>>>>>> 14b61556
     @action(detail=False, methods=['GET'], url_path='attendance-percentage/weekly')
     def get_weekly_attendance_percentage(self, request):
         """
