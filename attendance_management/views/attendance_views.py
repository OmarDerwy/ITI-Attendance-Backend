from rest_framework import viewsets, status
from rest_framework.decorators import action, api_view
from rest_framework.response import Response
from rest_framework.permissions import IsAuthenticated, IsAdminUser
import math
import logging
from attendance_management.models import AttendanceRecord, Schedule, Branch, Student
from django.shortcuts import get_object_or_404
from users.models import CustomUser
from django.utils import timezone
from core.permissions import IsSupervisorOrAboveUser  # Changed from relative to absolute import
from ..models import PermissionRequest, Track, Session
from ..serializers import AttendanceRecordSerializer, AttendanceRecordSerializerForStudents, AttendanceRecordSerializerForSupervisors
from django.db.models import Count, Q, Prefetch
from datetime import timedelta, date, datetime
from django.db.models.functions import TruncDate, TruncWeek, TruncMonth
from collections import OrderedDict

import calendar
from rest_framework import status
from rest_framework.views import APIView
from dateutil.relativedelta import relativedelta

logger = logging.getLogger(__name__)

class AttendanceViewSet(viewsets.ViewSet):
    """
    API endpoints for attendance validation and management.
    """
    permission_classes = [IsAuthenticated]

    @action(detail=False, methods=['POST'], url_path='check-in')
    def check_in(self, request):
        """
        Check in a student by validating their location against the geofencing area.
        
        Request body should contain:
        - user_id: ID of the user
        - uuid: UUID for the student's phone
        - latitude: User's current latitude
        - longitude: User's current longitude
        """
        # Extract data from request
        user_id = request.data.get('user_id')
        uuid = request.data.get('uuid')
        latitude = request.data.get('latitude')
        longitude = request.data.get('longitude')
        
        # Validate request data
        if not all([user_id, uuid, latitude, longitude]):
            return Response(
                {"error": "Missing required fields. Please provide user_id, uuid, latitude, and longitude."},
                status=status.HTTP_400_BAD_REQUEST
            )
        
        try:
            # Convert latitude and longitude to float
            latitude = float(latitude)
            longitude = float(longitude)
        except ValueError:
            return Response(
                {"error": "Invalid latitude or longitude format. Please provide valid decimal numbers."},
                status=status.HTTP_400_BAD_REQUEST
            )
        
        # Get user
        user = get_object_or_404(CustomUser, id=user_id)
        
        # Get student record for this user
        try:
            student = Student.objects.get(user=user)

            # check if student is active
            if not student.user.is_active:
                logger.warning(f"Student {student.user.email} is not active")
                return Response({
                    "status": "error",
                    "message": "Your account is not active. Please contact an administrator.",
                    "error_code": "account_not_active"
                }, status=status.HTTP_403_FORBIDDEN)
            
            # Check if the student has a UUID
            if student.phone_uuid and student.phone_uuid != uuid:
                # Student has a different UUID - return error message
                logger.warning(f"UUID mismatch for student {student.user.email}: received {uuid}, stored {student.phone_uuid}")
                return Response({
                    "status": "error",
                    "message": "Incorrect device UUID. Please use the same device you used during registration or contact an administrator.",
                    "error_code": "uuid_mismatch"
                }, status=status.HTTP_400_BAD_REQUEST)
            elif not student.phone_uuid:
                # Student exists but has no UUID, so update it
                student.phone_uuid = uuid
                student.save(update_fields=['phone_uuid'])
                logger.info(f"Set phone UUID for student {student.user.email} to {uuid}")
        except Student.DoesNotExist:
            return Response(
                {"error": "No student record found for this user."},
                status=status.HTTP_404_NOT_FOUND
            )
        
        # Get today's date
        today = timezone.localdate()

        
        # Find a schedule for today and get corresponding attendance record
        try:
            # Find schedules for the student's track that are for today
            schedule = Schedule.objects.filter(
                track=student.track,
                created_at=today
            ).first()
            
            if not schedule:
                return Response({
                    "status": "error",
                    "message": "No schedule found for today.",
                    "error_code": "no_schedule_today"
                }, status=status.HTTP_404_NOT_FOUND)
            
            # Find attendance record for this student and schedule
            attendance_record = AttendanceRecord.objects.filter(
                student=student,
                schedule=schedule
            ).first()
            
            if not attendance_record:
                # Create a new attendance record if one doesn't exist
                attendance_record = AttendanceRecord.objects.create(
                    student=student,
                    schedule=schedule
                )
                logger.info(f"Created new attendance record for {student.user.email} for today's schedule")
        except Exception as e:
            logger.error(f"Error finding attendance record: {str(e)}")
            return Response({
                "status": "error",
                "message": f"Error finding attendance record: {str(e)}",
                "error_code": "attendance_record_error"
            }, status=status.HTTP_500_INTERNAL_SERVER_ERROR)
        
        # Check if the student has already checked in
        if attendance_record.check_in_time:
            logger.warning(f"Student {student.user.email} have already checked in for today's session")
            return Response({
                "status": "error",
                "message": "You have already checked in for today's session.",
                "error_code": "already_checked_in"
            }, status=status.HTTP_400_BAD_REQUEST)
        
        
        # Get branch for geofence validation
        branch = schedule.custom_branch
        
        # Calculate distance between user and branch coordinates
        branch_latitude = branch.latitude
        branch_longitude = branch.longitude
        geofence_radius = branch.radius  # in meters
        
        distance = self._calculate_distance(latitude, longitude, branch_latitude, branch_longitude)
        
        # Check if user is within the geofence
        if distance <= geofence_radius:
            # User is within the geofence - update check-in time and mark student as checked in
            current_time = timezone.localtime()
            
            # Get first session start time for lateness calculation
            sessions = schedule.sessions.all().order_by('start_time')
            if not sessions.exists():
                attendance_record.status = 'no_sessions'
                attendance_record.save(update_fields=['status'])
                return Response({
                    "status": "warning",
                    "message": "Check-in recorded, but this schedule has no sessions defined.",
                    "schedule_name": schedule.name
                })
            
            first_session = sessions.first()
            
            # Check for permission requests
            permission_request = PermissionRequest.objects.filter(
                student=student,
                schedule=schedule,
                status='approved'
            ).first()
            
            # Determine status based on timing and permissions
            is_late = current_time > (first_session.start_time + timedelta(minutes=15))
            
            if permission_request:
                # Handle approved permissions
                if permission_request.request_type == 'late_check_in':
                    if permission_request.adjusted_time and current_time <= permission_request.adjusted_time:
                        # Within approved late window
                        status_to_set = 'late-excused'
                    else:
                        # Late even beyond approved time
                        status_to_set = 'late-check-in'
                elif permission_request.request_type == 'day_excuse':
                    # Should not reach here if properly excused for the day
                    status_to_set = 'excused'
                else:
                    # Other permission types (like early_leave) - regular check-in
                    status_to_set = 'late-check-in' if is_late else 'check-in'
            else:
                # No permissions
                status_to_set = 'late-check-in' if is_late else 'check-in'
            
            # Update check_in_time and status
            attendance_record.check_in_time = current_time
            attendance_record.status = status_to_set
            attendance_record.save(update_fields=['check_in_time', 'status'])
            logger.info(f"Check-in time set for student {student.user.email} with status: {status_to_set}")
            
            # Mark student as checked in
            student.is_checked_in = True
            student.save(update_fields=['is_checked_in'])
            logger.info(f"Student {student.user.email} marked as checked in")
            
            logger.info(f"Student {student.user.email} successfully validated attendance at {branch.name}")
            
            return Response({
                "status": "success",
                "message": "Attendance validated successfully",
                "distance": distance,
                "geofence_radius": geofence_radius,
                "check_in_time": attendance_record.check_in_time,
                "schedule_name": schedule.name
            })
        else:
            # User is outside the geofence
            logger.warning(f"Student {student.user.email} failed location validation: distance {distance}m exceeds radius {geofence_radius}m")
            
            return Response({
                "status": "fail",
                "message": "You are outside the allowed geofence area",
                "distance": distance,
                "geofence_radius": geofence_radius
            }, status=status.HTTP_400_BAD_REQUEST)

    @action(detail=False, methods=['POST'], url_path='check-out')
    def check_out(self, request):
        """
        Check out a student by validating their location against the geofencing area.
        
        Request body should contain:
        - user_id: ID of the user
        - uuid: UUID for the student's phone
        - latitude: User's current latitude
        - longitude: User's current longitude
        """
        # Extract data from request
        user_id = request.data.get('user_id')
        uuid = request.data.get('uuid')
        latitude = request.data.get('latitude')
        longitude = request.data.get('longitude')
        
        # Validate request data
        if not all([user_id, uuid, latitude, longitude]):
            return Response({
                "error": "Missing required fields. Please provide user_id, uuid, latitude, and longitude."
            }, status=status.HTTP_400_BAD_REQUEST)
        
        try:
            # Convert latitude and longitude to float
            latitude = float(latitude)
            longitude = float(longitude)
        except ValueError:
            return Response(
                {"error": "Invalid latitude or longitude format. Please provide valid decimal numbers."},
                status=status.HTTP_400_BAD_REQUEST
            )
        
        # Get user
        user = get_object_or_404(CustomUser, id=user_id)
        
        # Get student record for this user
        try:
            student = Student.objects.get(user=user)

            # check if student is active
            if not student.user.is_active:
                logger.warning(f"Student {student.user.email} is not active")
                return Response({
                    "status": "error",
                    "message": "Your account is not active. Please contact an administrator.",
                    "error_code": "account_not_active"
                }, status=status.HTTP_403_FORBIDDEN)
            
            # Check if the student is checked in (can't check out if not checked in)
            if not student.is_checked_in:
                logger.warning(f"Student {student.user.email} attempted to check out but hasn't checked in")
                return Response({
                    "status": "error",
                    "message": "You haven't checked in yet. Please check in first.",
                    "error_code": "not_checked_in"
                }, status=status.HTTP_400_BAD_REQUEST)
            
            # Check if the student has a UUID
            if student.phone_uuid and student.phone_uuid != uuid:
                # Student has a different UUID - return error message
                logger.warning(f"UUID mismatch for student {student.user.email}: received {uuid}, stored {student.phone_uuid}")
                return Response({
                    "status": "error",
                    "message": "Incorrect device UUID. Please use the same device you used during registration or contact an administrator.",
                    "error_code": "uuid_mismatch"
                }, status=status.HTTP_400_BAD_REQUEST)
        except Student.DoesNotExist:
            return Response(
                {"error": "No student record found for this user."},
                status=status.HTTP_404_NOT_FOUND
            )
        
        # Get today's date
        today = timezone.localdate()
        
        # Find a schedule for today and get corresponding attendance record
        try:
            # Find schedules for the student's track that are for today
            schedule = Schedule.objects.filter(
                track=student.track,
                created_at=today
            ).first()
            
            if not schedule:
                return Response({
                    "status": "error",
                    "message": "No schedule found for today.",
                    "error_code": "no_schedule_today"
                }, status=status.HTTP_404_NOT_FOUND)
            
            # Find attendance record for this student and schedule with check-in
            attendance_record = AttendanceRecord.objects.filter(
                student=student,
                schedule=schedule,
                # check_in_time__isnull=False  # Must have checked in first
            ).first()
            
            if not attendance_record:
                return Response({
                    "status": "error",
                    "message": "No checked-in attendance record found for today.",
                    "error_code": "no_checkin_record"
                }, status=status.HTTP_404_NOT_FOUND)
                
            # Check if already checked out
            if attendance_record.check_out_time:
                return Response({
                    "status": "error",
                    "message": "You have already checked out for this session.",
                    "error_code": "already_checked_out"
                }, status=status.HTTP_400_BAD_REQUEST)
                
        except Exception as e:
            logger.error(f"Error finding attendance record: {str(e)}")
            return Response({
                "status": "error",
                "message": f"Error finding attendance record: {str(e)}",
                "error_code": "attendance_record_error"
            }, status=status.HTTP_500_INTERNAL_SERVER_ERROR)
        
        # Get branch for geofence validation
        branch = schedule.custom_branch
        
        # Calculate distance between user and branch coordinates
        branch_latitude = branch.latitude
        branch_longitude = branch.longitude
        geofence_radius = branch.radius  # in meters
        
        distance = self._calculate_distance(latitude, longitude, branch_latitude, branch_longitude)
        
        # Check if user is within the geofence
        if distance <= geofence_radius:
            # User is within the geofence - set check-out time and update student status
            current_time = timezone.localtime()
            
            # Get sessions for timing calculations
            sessions = schedule.sessions.all().order_by('-end_time')
            if not sessions.exists():
                attendance_record.check_out_time = current_time
                attendance_record.status = 'no_sessions'
                attendance_record.save(update_fields=['check_out_time', 'status'])
                
                # Update student check-in status
                student.is_checked_in = False
                student.save(update_fields=['is_checked_in'])
                
                return Response({
                    "status": "warning",
                    "message": "Check-out recorded, but this schedule has no sessions defined.",
                    "schedule_name": schedule.name
                })
            
            last_session = sessions.first()  # Get the session that ends last
            
            # Check for permission requests
            permission_requests = PermissionRequest.objects.filter(
                student=student,
                schedule=schedule,
                status='approved'
            )
            
            # Check if there's an early leave permission
            early_leave_permission = permission_requests.filter(request_type='early_leave').first()
            
            # Check if there was a late check-in permission
            late_checkin_permission = permission_requests.filter(request_type='late_check_in').first()
            
            # Determine if check-out is early (before session end)
            is_early_checkout = current_time < last_session.end_time
            
            # Determine base status from check-in status
            current_status = attendance_record.status
            
            # Determine final status based on check-in status, timing, and permissions
            if current_status in ['check-in']:
                # Normal check-in
                if is_early_checkout:
                    if early_leave_permission:
                        status_to_set = 'check-in_early-excused'
                    else:
                        status_to_set = 'check-in_early-check-out'
                else:
                    status_to_set = 'attended'
                    
            elif current_status in ['late-check-in']:
                # Late check-in without excuse
                if is_early_checkout:
                    if early_leave_permission:
                        status_to_set = 'late-check-in_early-excused'
                    else:
                        status_to_set = 'late-check-in_early-check-out'
                else:
                    status_to_set = 'late-check-in'
                    
            elif current_status in ['late-excused']:
                # Late check-in with excuse
                if is_early_checkout:
                    if early_leave_permission:
                        status_to_set = 'late-excused_early-excused'
                    else:
                        status_to_set = 'late-excused_early-check-out'
                else:
                    status_to_set = 'late-excused'
                    
            else:
                # Any other status (shouldn't normally happen)
                if is_early_checkout and not early_leave_permission:
                    status_to_set = 'check-in_early-check-out'
                else:
                    status_to_set = 'attended'
            
            # Update check_out_time and status
            attendance_record.check_out_time = current_time
            attendance_record.status = status_to_set
            attendance_record.save(update_fields=['check_out_time', 'status'])
            logger.info(f"Check-out time set for student {student.user.email} with status: {status_to_set}")
            
            # Set student as checked out
            student.is_checked_in = False
            student.save(update_fields=['is_checked_in'])
            logger.info(f"Student {student.user.email} marked as checked out")
            
            # Calculate duration of attendance 
            time_difference = attendance_record.check_out_time - attendance_record.check_in_time
            hours = time_difference.total_seconds() / 3600
            
            return Response({
                "status": "success",
                "message": "Check-out successful", 
                "distance": distance,
                "geofence_radius": geofence_radius,
                "check_in_time": attendance_record.check_in_time,
                "check_out_time": attendance_record.check_out_time,
                "attendance_duration_hours": round(hours, 2),
                "is_checked_in": False,
                "schedule_name": schedule.name
            })
        else:
            # User is outside the geofence
            logger.warning(f"Student {student.user.email} failed location validation: distance {distance}m exceeds radius {geofence_radius}m")
            
            return Response({
                "status": "fail",
                "message": "You are outside the allowed geofence area",
                "distance": distance,
                "geofence_radius": geofence_radius
            }, status=status.HTTP_400_BAD_REQUEST)

    @action(detail=False, methods=['POST'], url_path='reset-check-ins', permission_classes=[IsSupervisorOrAboveUser])
    def reset_check_ins(self, request):
        """
        Reset the check-in status for all students.
        Only accessible by admin users.
        """
        # Reset all students' is_checked_in to False
        count = Student.objects.filter(is_checked_in=True).update(is_checked_in=False)
        logger.info(f"Reset check-in status for {count} students")
        
        return Response({
            "status": "success",
            "message": f"Successfully reset check-in status for {count} students."
        })

    @action(detail=False, methods=['GET'], url_path='status')
    def is_checked_in(self, request):
        """
        Return the is_checked_in status of the logged-in student.
        """
        try:
            # Get the logged-in user's student profile
            student = Student.objects.get(user=request.user)
            return Response({
                "status": "success",
                "is_checked_in": student.is_checked_in
            })
        except Student.DoesNotExist:
            return Response({
                "status": "error",
                "message": "No student record found for the logged-in user."
            }, status=status.HTTP_404_NOT_FOUND)

    @action(detail=False, methods=['GET'], url_path='supervisor-attendance')
    def get_supervisor_attendance(self, request):
        """
        Get attendance records of students whose tracks are managed by the logged-in supervisor
        for a specific date (defaults to today if not provided) and optionally for a specific track.
        """
        try:
            supervisor = request.user
            if not Track.objects.filter(supervisor=supervisor).exists():
                return Response({
                    "status": "error",
                    "message": "You are not assigned as a supervisor to any track."
                }, status=status.HTTP_403_FORBIDDEN)

            date_str = request.query_params.get('date')
            if date_str:
                try:
                    date = timezone.datetime.strptime(date_str, '%Y-%m-%d').date()
                except ValueError:
                    return Response({
                        "status": "error",
                        "message": "Invalid date format. Please use YYYY-MM-DD."
                    }, status=status.HTTP_400_BAD_REQUEST)
            else:
                date = timezone.localdate()

            track_id = request.query_params.get('track_id')
            tracks = Track.objects.filter(supervisor=supervisor)
            if track_id:
                tracks = tracks.filter(id=track_id)
                if not tracks.exists():
                    return Response({
                        "status": "error",
                        "message": "The specified track does not exist or is not managed by you."
                    }, status=status.HTTP_404_NOT_FOUND)

            attendance_records = AttendanceRecord.objects.filter(
                student__track__in=tracks,
                schedule__created_at=date 
            )
            serializer = AttendanceRecordSerializer(attendance_records, many=True)

            return Response(serializer.data, status=status.HTTP_200_OK)


        except Exception as e:
            return Response({
                "status": "error",
                "message": str(e)
            }, status=status.HTTP_500_INTERNAL_SERVER_ERROR)

    @action(detail=False, methods=['GET'], url_path='attendance-percentage/today')
    def get_todays_attendance_percentage(self, request):
        """
        Get today's attendance percentage.
        - Supervisors see percentage for tracks they manage.
        - Admins see percentage for all tracks.
        """
        try:
            user = request.user
            is_admin = user.is_staff # Check if the user is an admin

            if is_admin:
                # Admin sees all tracks
                tracks = Track.objects.all()
                if not tracks.exists():
                     return Response({"status": "info", "message": "No tracks found in the system."}, status=status.HTTP_200_OK)
            else:
                # Supervisor sees only their tracks
                tracks = Track.objects.filter(supervisor=user)
                if not tracks.exists():
                    return Response({
                        "status": "error",
                        "message": "You are not assigned as a supervisor to any track."
                    }, status=status.HTTP_403_FORBIDDEN)

            date = timezone.localdate()

            total_students = 0
            attended_students = 0

            for track in tracks:
                schedules = Schedule.objects.filter(track=track, created_at=date)
                scheduled_students = Student.objects.filter(
                attendance_records__schedule__in=schedules
            ).distinct().count()
                total_students += scheduled_students

                # Count how many of the scheduled students actually attended today
                attended_students += AttendanceRecord.objects.filter(
                    student__track=track,
                    schedule__in=schedules,
                    check_in_time__isnull=False
                ).count()

            attendance_percentage = (attended_students / total_students) * 100 if total_students > 0 else 0

            return Response({
                "date": date,
                "total_students": total_students,
                "attended_students": attended_students,
                "attendance_percentage": round(attendance_percentage, 2)
            }, status=status.HTTP_200_OK)

        except Exception as e:
            logger.error(f"Error fetching today's attendance percentage: {str(e)}")
            return Response({
                "status": "error",
                "message": str(e)
            }, status=status.HTTP_500_INTERNAL_SERVER_ERROR)

#TODO [AP-75]: fix bug in this function
    @action(detail=False, methods=['GET'], url_path='attendance-percentage/weekly')
    def get_weekly_attendance_percentage(self, request):
        """
        Get weekly attendance percentage for the tracks managed by the logged-in supervisor.
        """
        try:
            supervisor = request.user
            if not Track.objects.filter(supervisor=supervisor).exists():
                return Response({
                    "status": "error",
                    "message": "You are not assigned as a supervisor to any track."
                }, status=status.HTTP_403_FORBIDDEN)

            end_date = timezone.localdate()
            start_date = end_date - timedelta(days=7)
            tracks = Track.objects.filter(supervisor=supervisor)

            total_students = Student.objects.filter(track__in=tracks).count()
            # Get schedules in the past week
            schedules = Schedule.objects.filter(
                track__in=tracks,
                created_at__range=(start_date, end_date)
            )
            num_schedules = schedules.count()

            # Calculate expected attendance records
            expected_attendance_count = total_students * num_schedules

            # Count actual attendance records with check-ins
            actual_attendance_count = AttendanceRecord.objects.filter(
                student__track__in=tracks,
                schedule__in=schedules,
                check_in_time__isnull=False
            ).count()

            attendance_percentage = (
                (actual_attendance_count / expected_attendance_count) * 100
                if expected_attendance_count > 0 else 0
)


            return Response({
                "start_date": start_date,
                "end_date": end_date,
                "total_students": total_students,
                "number_of_schedules": num_schedules,
                "expected_attendance_count": expected_attendance_count,
                "actual_attendance_count": actual_attendance_count,
                "attendance_percentage": round(attendance_percentage, 2)
            }, status=status.HTTP_200_OK)


        except Exception as e:
            return Response({
                "status": "error",
                "message": str(e)
            }, status=status.HTTP_500_INTERNAL_SERVER_ERROR)

    @action(detail=False, methods=['GET'], url_path='attendance-trends', permission_classes=[IsSupervisorOrAboveUser])
    def get_attendance_trends(self, request):
        """
        Get attendance trends (daily, weekly, and monthly).
        - Supervisors see trends for tracks they manage.
        - Admins see trends for all tracks.
        Optional filters:
        - 'track_id': Filter by a specific track.
        - 'branch_id': Filter by a specific branch.
        """
        try:
            user = request.user
            is_admin = user.is_staff
            
            # Get filter parameters
            track_id = request.query_params.get('track_id')
            branch_id = request.query_params.get('branch_id')

            # Base queryset for AttendanceRecord
            attendance_query = AttendanceRecord.objects.filter(check_in_time__isnull=False)

            # Determine tracks based on user role
            if is_admin:
                # Admin sees all tracks unless filtered
                tracks_query = Track.objects.all()
            else:
                # Supervisor sees only their tracks
                tracks_query = Track.objects.filter(supervisor=user)
                if not tracks_query.exists():
                    return Response({
                        "status": "error",
                        "message": "You are not assigned as a supervisor to any track."
                    }, status=status.HTTP_403_FORBIDDEN)

            # Apply track filter if provided
            if track_id:
                try:
                    # Ensure the track exists and the user has permission (if supervisor)
                    track = tracks_query.get(id=track_id)
                    attendance_query = attendance_query.filter(student__track=track)
                except Track.DoesNotExist:
                    return Response({
                        "status": "error",
                        "message": "The specified track does not exist or is not managed by you."
                    }, status=status.HTTP_404_NOT_FOUND)
            else:
                # If no specific track, filter by the user's allowed tracks
                attendance_query = attendance_query.filter(student__track__in=tracks_query)

            # Apply branch filter if provided
            if branch_id:
                try:
                    branch = Branch.objects.get(id=branch_id)
                    # Filter attendance records based on the schedule's branch
                    attendance_query = attendance_query.filter(schedule__custom_branch=branch)
                except Branch.DoesNotExist:
                    return Response({
                        "status": "error",
                        "message": "The specified branch does not exist."
                    }, status=status.HTTP_404_NOT_FOUND)

            # Calculate trends using the filtered attendance_query
            # Daily trends
            daily_trends = attendance_query.annotate(
                date=TruncDate('schedule__created_at')
            ).values('date').annotate(
                attended=Count('id')
            ).order_by('date')

            # Weekly trends
            weekly_trends = attendance_query.annotate(
                week=TruncWeek('schedule__created_at')
            ).values('week').annotate(
                attended=Count('id')
            ).order_by('week')

            # Monthly trends
            monthly_trends = attendance_query.annotate(
                month=TruncMonth('schedule__created_at')
            ).values('month').annotate(
                attended=Count('id')
            ).order_by('month')
                
            response_data = {
                "daily_trends": list(daily_trends),
                "weekly_trends": list(weekly_trends),
                "monthly_trends": list(monthly_trends)
            }

            # Add filter information to the response
            filter_info = {}
            if branch_id:
                filter_info["branch_id"] = branch_id
                filter_info["branch_name"] = branch.name # branch object is available if branch_id was valid
            if track_id:
                filter_info["track_id"] = track_id
                filter_info["track_name"] = track.name # track object is available if track_id was valid
                
            if filter_info:
                response_data["filters_applied"] = filter_info

            return Response(response_data, status=status.HTTP_200_OK)
            
        except Exception as e:
            logger.error(f"Error fetching attendance trends: {str(e)}")
            return Response({
                "status": "error",
                "message": f"An error occurred: {str(e)}"
            }, status=status.HTTP_500_INTERNAL_SERVER_ERROR)

    @action(detail=True, methods=['PATCH'], url_path='reset-attendance', permission_classes=[IsSupervisorOrAboveUser])
    def reset_attendance(self, request, pk):
        """
        Reset a specific attendance record by setting check_in_time and check_out_time to null.
        Requires attendance_record_id in the request body.
        """
        
        try:
            attendance_record = get_object_or_404(AttendanceRecord, id=pk)
            # Store previous values for logging
            previous_check_in = attendance_record.check_in_time
            previous_check_out = attendance_record.check_out_time
            
            # Reset check-in and check-out times
            attendance_record.check_in_time = None
            attendance_record.check_out_time = None
            attendance_record.status = 'absent'
            attendance_record.save(update_fields=['check_in_time', 'check_out_time', 'status'])

            # get permission request if exists
            permission_request = PermissionRequest.objects.filter(student=attendance_record.student, schedule=attendance_record.schedule).first()
            if permission_request:
                permission_request.status = 'rejected'
                permission_request.save(update_fields=['status'])
            
            # Also reset the student's is_checked_in status if needed
            student = attendance_record.student
            if student.is_checked_in:
                student.is_checked_in = False
                student.save(update_fields=['is_checked_in'])
            
            logger.info(f"Reset attendance record {pk} for student {student.user.email}")
            
            return Response({
                "status": "success",
                "message": f"Successfully reset attendance record for student {student.user.email}",
                "previous_check_in": previous_check_in,
                "previous_check_out": previous_check_out,
                "current_check_in": attendance_record.check_in_time,
                "current_check_out": attendance_record.check_out_time,
                "is_checked_in": student.is_checked_in,
                "adjusted_time": None
            })
        except AttendanceRecord.DoesNotExist:
            return Response({
                "error": f"Attendance record with ID {pk} not found"
            }, status=status.HTTP_404_NOT_FOUND)

    @action(detail=True, methods=['PATCH'], url_path='manual-attend', permission_classes=[IsSupervisorOrAboveUser])
    def manual_attend(self, request, pk):
        """
        Manually record attendance for a student using the first and last session times of their schedule.
        Request body should contain:
        - attendance_record_id: ID of the attendance record to update
        """
        
        try:
            payload = {}
            # Get the attendance record
            attendance_record = get_object_or_404(AttendanceRecord, id=pk)
            schedule = attendance_record.schedule
            student = attendance_record.student
            
            # Get the schedule's sessions, ordered by start_time
            sessions = schedule.sessions.all().order_by('start_time')
            
            if not sessions.exists():
                return Response({
                    "error": "No sessions found for this schedule"
                }, status=status.HTTP_400_BAD_REQUEST)
            
            # Get the first and last session times
            first_session = sessions.first()
            last_session = sessions.last()
            check_in_time = first_session.start_time
            check_out_time = last_session.end_time
            
            # Update attendance record
            attendance_record.check_in_time = check_in_time
            attendance_record.check_out_time = check_out_time
            attendance_record.status = 'attended'  # Manually set records get 'attended' status
            attendance_record.save(update_fields=['check_in_time', 'check_out_time', 'status'])
            
            permission_request = PermissionRequest.objects.filter(student=student, schedule=schedule, status='approved').first()

            if permission_request:
                payload['adjusted_time'] = permission_request.adjusted_time

            # Ensure student is marked as checked out (since we're recording past attendance)
            if student.is_checked_in:
                student.is_checked_in = False
                student.save(update_fields=['is_checked_in'])
            
            logger.info(f"Manually recorded attendance for {student.user.email} on {schedule.name} with check-in: {check_in_time} and check-out: {check_out_time}")

            payload = {
                "status": "success",
                "message": "Attendance successfully recorded",
                "student": student.user.email,
                "schedule": schedule.name,
                "check_in_time": check_in_time,
                "check_out_time": check_out_time
            }
            
            return Response(payload, status=status.HTTP_200_OK)
        except AttendanceRecord.DoesNotExist:
            return Response({
                "error": f"Attendance record with ID {pk} not found"
            }, status=status.HTTP_404_NOT_FOUND)
        except Exception as e:
            logger.error(f"Error manually recording attendance: {str(e)}")
            return Response({
                "error": f"An error occurred: {str(e)}"
            }, status=status.HTTP_500_INTERNAL_SERVER_ERROR)

    @action(detail=False, methods=['GET'], url_path='upcoming-records')
    def get_upcoming_records(self, request):
        """
        Get upcoming attendance records for the logged-in student.
        Returns attendance records where the schedule date is today or in the future.
        """
        try:
            # Get the logged-in user's student profile
            student = Student.objects.get(user=request.user)

            # check if student is active
            if not student.user.is_active:
                logger.warning(f"Student {student.user.email} is not active")
                return Response({
                    "status": "error",
                    "message": "Your account is not active. Please contact an administrator.",
                    "error_code": "account_not_active"
                }, status=status.HTTP_403_FORBIDDEN)
            
            # Get current date
            today = timezone.localdate()
            
            ##### PAST FUNCTIONALITY #####
            # # Fetch attendance records where schedule date is today or in the future
            # upcoming_records = AttendanceRecord.objects.filter(
            #     student=student,
            #     schedule__created_at__gte=today,
            #     check_in_time__isnull=True,  # Ensure check-in time is not set
            # ).order_by('schedule__created_at')
            ###############################
            upcoming_records = AttendanceRecord.objects.filter(
                student=student,
                schedule__sessions__end_time__gt=timezone.localtime()
            ).distinct().order_by('schedule__created_at')
            
            student_permission_request = PermissionRequest.objects.filter(student=student)
            if student_permission_request.exists():
                upcoming_records = upcoming_records.exclude(schedule__id__in=student_permission_request.values_list('schedule__id', flat=True))
            
            serializer = AttendanceRecordSerializerForStudents(upcoming_records, many=True)
            
            return Response({
                "status": "success",
                "data": serializer.data
            })
        except Student.DoesNotExist:
            return Response({
                "status": "error",
                "message": "No student record found for the logged-in user."
            }, status=status.HTTP_404_NOT_FOUND)
        except Exception as e:
            logger.error(f"Error fetching upcoming attendance records: {str(e)}")
            return Response({
                "status": "error",
                "message": f"An error occurred: {str(e)}"
            }, status=status.HTTP_500_INTERNAL_SERVER_ERROR)            
    @action(detail=False, methods=['GET'], url_path='weekly-breakdown')
    def get_weekly_attendance_by_track(self, request):
        """
        Get attendance percentage breakdown for each track from Saturday to Friday.
        If no track_id is provided, returns data for all tracks managed by the logged-in supervisor.
        """
        try:
            supervisor = request.user
            track_id = request.query_params.get('track_id')

            # Filter tracks
            if track_id:
                tracks = Track.objects.filter(id=track_id, supervisor=supervisor)
                if not tracks.exists():
                    return Response({
                        "status": "error",
                        "message": "Invalid track ID or you are not the supervisor of this track."
                    }, status=status.HTTP_403_FORBIDDEN)
            else:
                tracks = Track.objects.filter(supervisor=supervisor)
                if not tracks.exists():
                    return Response({
                        "status": "error",
                        "message": "You are not assigned as a supervisor to any track."
                    }, status=status.HTTP_403_FORBIDDEN)

            # Week range: Saturday to Friday
            today = timezone.localdate()
            weekday = today.weekday()
            days_since_saturday = (weekday - 5) % 7
            start_of_week = today - timedelta(days=days_since_saturday)
            week_dates = [start_of_week + timedelta(days=i) for i in range(7)]

            response_data = OrderedDict()

            for date in week_dates:
                day_name = calendar.day_name[date.weekday()]
                daily_data = {}
                total_expected_records = 0
                total_actual_records = 0

                for track in tracks:
                    schedules = Schedule.objects.filter(track=track, created_at=date)

                    if not schedules.exists():
                        daily_data[track.name] = {
                            "status": "Free Day"
                        }
                        continue

                    # Count only students scheduled today
                    scheduled_students = Student.objects.filter(
                        attendance_records__schedule__in=schedules
                    ).distinct().count()
                    
                    total_students = scheduled_students
                    expected_records = total_students * schedules.count()
                    actual_records = AttendanceRecord.objects.filter(
                        student__track=track,
                        schedule__in=schedules,
                        check_in_time__isnull=False
                    ).count()

                    present_percent = (actual_records / expected_records) * 100 if expected_records else 0
                    absent_percent = 100 - present_percent

                    daily_data[track.name] = {
                        "expected_attendance_records": expected_records,
                        "actual_attendance_records": actual_records,
                        "present_percent": round(present_percent, 2),
                        "absent_percent": round(absent_percent, 2)
                    }

                    # Aggregate totals for "All tracks"
                    total_expected_records += expected_records
                    total_actual_records += actual_records

                # Calculate the "All tracks" data
                if total_expected_records > 0:
                    all_tracks_present_percent = (total_actual_records / total_expected_records) * 100
                    all_tracks_absent_percent = 100 - all_tracks_present_percent
                else:
                    all_tracks_present_percent = 0
                    all_tracks_absent_percent = 0

                daily_data["All tracks"] = {
                    "expected_attendance_records": total_expected_records,
                    "actual_attendance_records": total_actual_records,
                    "present_percent": round(all_tracks_present_percent, 2),
                    "absent_percent": round(all_tracks_absent_percent, 2)
                }

                response_data[day_name] = daily_data

            return Response(response_data, status=status.HTTP_200_OK)

        except Exception as e:
            return Response({
                "status": "error",
                "message": str(e)
            }, status=status.HTTP_500_INTERNAL_SERVER_ERROR)


    @action(detail=False, methods=['get'], url_path='recent-absences')
    def recent_absences(self, request, *args, **kwargs):
        """
        Get recent absences with optional track filtering.
        Query Parameters:
            track_id (optional): Filter results for a specific track
        """
        user = request.user
        tracks = Track.objects.filter(supervisor=user)
        today = date.today()
        track_id = request.query_params.get('track_id')
        if track_id:
<<<<<<< HEAD
            tracks_qs = tracks_qs.filter(id=track_id)
            if not tracks_qs.exists():
                return Response(
                    {"detail": "Track not found or you don't have permission to view it."}, 
                    status=status.HTTP_404_NOT_FOUND
                )

        attendance_records = AttendanceRecord.objects.filter(
            schedule__created_at__gte=two_days_ago,
            schedule__created_at__lte=today,
            schedule__track__in=tracks_qs
        ).select_related(
            'student__user',
            'student__track',
            'schedule'
        ).prefetch_related(
            Prefetch(
                'schedule__sessions',
                queryset=Session.objects.order_by('start_time'),
                to_attr='ordered_sessions'
            ),
            Prefetch(
                'student__permission_requests',
                queryset=PermissionRequest.objects.filter(
                    Q(schedule__created_at__gte=two_days_ago,
                      schedule__created_at__lte=today) |
                    Q(request_type='day_excuse'),
                    status__in=['approved', 'pending']
                ).select_related('schedule'),
                to_attr='relevant_permissions'
            )
        ).order_by('-schedule__created_at', 'student__track__name')

        serializer_instance = AttendanceRecordSerializer()
        response_data = []
        processed_entries = set()

        for record in attendance_records:
            entry_key = (record.student_id, record.schedule.created_at)
            if entry_key in processed_entries:
                continue

            permissions = getattr(record.student, 'relevant_permissions', [])
            approved_day_excuse = next(
                (p for p in permissions 
                 if p.request_type == 'day_excuse' 
                 and p.status == 'approved' 
                 and p.schedule_id == record.schedule.id),
                None
            )

            try:
                final_status = record.status
            except Exception as e:
                print(f"Error getting status for student {record.student_id}, schedule {record.schedule_id}: {e}")
                final_status = "error"

            reason = None
            if final_status in ['excused', 'excused_late']:
                permission = approved_day_excuse or next(
                    (p for p in permissions 
                     if p.status == 'approved' and p.schedule_id == record.schedule_id),
                    None
                )
                reason = permission.reason if permission else "Approved Excuse (Reason Not Found)"

            reportable_statuses = {
                'absent', 'excused', 'excused_late', 'no-check-out', 
                'late-check-in_no-check-out', 'pending'
            }

            if final_status in reportable_statuses:
                response_data.append({
                    "student_name": f"{record.student.user.first_name} {record.student.user.last_name}",
                    "track_name": record.student.track.name,
                    "date": record.schedule.created_at,
                    "status": final_status,
                    "reason": reason
                })
                processed_entries.add(entry_key)

        # Sort the final results
        response_data.sort(key=lambda x: (x['date'], x['track_name'], x['student_name']), reverse=True)
=======
            tracks = tracks.filter(id=track_id)
>>>>>>> 93c7ecb3

        # Define statuses that count as absence
        reportable_statuses = {
            'absent', 'excused',
        }

        # Filter today's attendance records for the given track and absence statuses
        absence_records = AttendanceRecord.objects.filter(
        schedule__created_at=today,  # Ensures filtering by today's date
        student__track__in=tracks,
        status__in=reportable_statuses
    ).order_by('-schedule__created_at')

        formatted_data = [
        {
        "student": record.student.user.first_name + " " + record.student.user.last_name,
        "date": record.schedule.created_at.strftime("%b %d, %Y"),
        "reason": PermissionRequest.objects.filter(
            student=record.student,
            schedule=record.schedule
        ).first().reason if PermissionRequest.objects.filter(
            student=record.student,
            schedule=record.schedule
        ).exists() else "no reason found",
        "status": record.status,
        }
        for record in absence_records
]


        return Response(formatted_data)
    
    
    @action(detail=False, methods=["get"], url_path="calendar")
    def calendar(self, request):
        supervisor= request.user
        track_id = request.query_params.get('track_id')
        page = int(request.query_params.get('page', 0))
        now = datetime.now()
        
        # Each page = 2 months shift (0 = this + next, -1 = prev two, etc.)
        # Always start at the first of the current month
        now = datetime.now()
        current_month_start = now.replace(day=1, hour=0, minute=0, second=0, microsecond=0)

        # For page=0: current & previous month (e.g., April & March)
        # For page=1: previous two months, etc.
        start_date = current_month_start - relativedelta(months=page * 2 + 1)
        end_date = start_date + relativedelta(months=2)
        if end_date > now + relativedelta(days=1):
            end_date = now + relativedelta(days=1)
        tracks = Track.objects.filter(supervisor=supervisor)
        if track_id:
            tracks = tracks.filter(id=track_id)

        schedules = Schedule.objects.filter(
            track__in=tracks,
            created_at__gte=start_date,
            created_at__lt=end_date
        ).select_related('track')

        attendance_counts = AttendanceRecord.objects.filter(
            schedule__in=schedules,
            check_in_time__isnull=False
        ).values('schedule').annotate(count=Count('id'))
        attendance_map = {item['schedule']: item['count'] for item in attendance_counts}

        result = {}

        for schedule in schedules:
            date_str = schedule.created_at.strftime('%Y-%m-%d')
            total_students = schedule.track.students.count()
            attended_count = attendance_map.get(schedule.id, 0)
            percentage = (attended_count / total_students * 100) if total_students > 0 else 0.0
            result[date_str] = round(percentage, 1)

        return Response({
            "start_month": start_date.strftime("%B"),
            "end_month": (end_date - relativedelta(days=1)).strftime("%B"),
            "year": start_date.year,
            "calendar": result
        }, status=status.HTTP_200_OK)


    @action(detail=False, methods=['GET'], url_path='student-attendance')
    def get_student_attendance(self, request):
        """
        Get attendance records of the logged-in student for all past days including today.
        Returns records in descending order (newest first).
        """
        try:
            # Get the logged-in user's student profile
            student = Student.objects.get(user=request.user)

            # Check if student is active
            # if not student.user.is_active:
            #     logger.warning(f"Student {student.user.email} is not active")
            #     return Response({
            #         "status": "error",
            #         "message": "Your account is not active. Please contact an administrator."
            #     }, status=status.HTTP_403_FORBIDDEN)

            # Get today's date
            today = timezone.localdate()
            
            attendance_records = (
                AttendanceRecord.objects
                .filter(student=student, schedule__created_at__lte=today)
                .select_related(
                    'schedule',
                    'schedule__track',
                    'student__user',
                    'student__track'
                )
                .prefetch_related(
                    # Prefetch sessions for each schedule
                    Prefetch(
                        'schedule__sessions',
                        queryset=Session.objects.order_by('start_time'),
                        to_attr='prefetched_sessions'
                    ),
                    # Prefetch permission requests for the student
                    Prefetch(
                        'student__permission_requests',
                        queryset=PermissionRequest.objects.filter(
                            Q(schedule__created_at__lte=today) |
                            Q(request_type='day_excuse'),
                            status__in=['approved', 'pending']
                        ).select_related('schedule'),
                        to_attr='relevant_permissions'
                    ),
                    # Prefetch attendance_records for each schedule to avoid N+1 in Schedule.attended_out_of_total
                    Prefetch(
                        'schedule__attendance_records',
                        queryset=AttendanceRecord.objects.select_related('student'),
                        to_attr='prefetched_attendance_records'
                    )
                )
                .order_by('-schedule__created_at')
                .distinct()
            )

            # Attach prefetched attendance_records to each schedule instance
            for record in attendance_records:
                schedule = record.schedule
                # Only set if not already set (in case of multiple records per schedule)
                if not hasattr(schedule, 'prefetched_attendance_records'):
                    # Find all attendance_records for this schedule from the prefetch cache
                    # Django attaches them as schedule.prefetched_attendance_records
                    pass  # Already attached by prefetch_related with to_attr

            serializer = AttendanceRecordSerializerForStudents(attendance_records, many=True)
            return Response(serializer.data, status=status.HTTP_200_OK)

        except Student.DoesNotExist:
            return Response({
                "error": "No student record found for the logged-in user."
            }, status=status.HTTP_404_NOT_FOUND)
        except Exception as e:
            logger.error(f"Error fetching student attendance records: {str(e)}")
            return Response({
                "error": str(e)
            }, status=status.HTTP_500_INTERNAL_SERVER_ERROR)
        
    @action(detail=True, methods=['GET'], url_path='student-history', permission_classes=[IsSupervisorOrAboveUser])
    def get_student_attendance_history(self, request, pk=None):
        """
        Get attendance records of a specific student by ID.
        Only accessible by supervisors who manage the student's track.
        
        URL: /api/v1/attendance/{student_id}/student-history/
        """
        try:
            # Get the supervisor (logged-in user)
            supervisor = request.user
            
            # Get the student by ID (from URL parameter)
            student = get_object_or_404(Student, user_id=pk)
            
            # Check if student belongs to a track supervised by this supervisor
            if student.track.supervisor != supervisor:
                logger.warning(f"Supervisor {supervisor.email} attempted to access attendance data for student {student.user.email} in unauthorized track")
                return Response({
                    "status": "error",
                    "message": "You are not authorized to view attendance records for this student."
                }, status=status.HTTP_403_FORBIDDEN)

            # Get optional date range from query parameters
            start_date_str = request.query_params.get('start_date')
            end_date_str = request.query_params.get('end_date')
            
            # Default to all past records if no dates provided
            query_filters = {
                'student': student,
                'schedule__created_at__lte': timezone.localdate()
            }
            
            # Apply date filters if provided - UNTESTED!
            if start_date_str:
                try:
                    start_date = datetime.strptime(start_date_str, '%Y-%m-%d').date()
                    query_filters['schedule__created_at__gte'] = start_date
                except ValueError:
                    return Response({
                        "status": "error", 
                        "message": "Invalid start_date format. Use YYYY-MM-DD."
                    }, status=status.HTTP_400_BAD_REQUEST)
                    
            if end_date_str:
                try:
                    end_date = datetime.strptime(end_date_str, '%Y-%m-%d').date()
                    query_filters['schedule__created_at__lte'] = end_date
                except ValueError:
                    return Response({
                        "status": "error",
                        "message": "Invalid end_date format. Use YYYY-MM-DD."
                    }, status=status.HTTP_400_BAD_REQUEST)
            
            # Get attendance records with optimized queries
            attendance_records = AttendanceRecord.objects.filter(**query_filters).order_by('-schedule__created_at')  # Most recent first
            
            # Get attendance aggregate for this student
            user_attendance_records = AttendanceRecord.objects.filter(
                student=student,
                schedule__sessions__end_time__lt=timezone.localtime()
            ).distinct()  # TODO this code is weird, make sure it works
            num_of_attendance_records = user_attendance_records.count()
            num_of_times_attended = user_attendance_records.exclude(check_in_time__isnull=True).count()
            num_of_times_absent = num_of_attendance_records - num_of_times_attended
            aggregate_payload = {
                'num_of_attendance_records': num_of_attendance_records,
                'num_of_times_attended': num_of_times_attended,
                'num_of_times_absent': num_of_times_absent,
                'attendance_percentage': (num_of_times_attended / num_of_attendance_records) * 100 if num_of_attendance_records > 0 else 0,
            }


            serializer = AttendanceRecordSerializerForSupervisors(attendance_records, many=True)
            
            # Include student information in the response
            response_data = {
                "student_info": { # extra data yasta law 7d 3ayez ya3ny
                    "id": student.id,
                    "name": f"{student.user.first_name} {student.user.last_name}",
                    "email": student.user.email,
                    "track": student.track.name,
                    "is_active": student.user.is_active
                },
                "attendance_aggregate": aggregate_payload,
                "attendance_records": serializer.data,
            }

            return Response(response_data, status=status.HTTP_200_OK)

        except Student.DoesNotExist:
            return Response({
                "status": "error",
                "message": "Student not found."
            }, status=status.HTTP_404_NOT_FOUND)
        except Exception as e:
            logger.error(f"Error fetching student attendance history: {str(e)}")
            return Response({
                "status": "error",
                "message": str(e)
            }, status=status.HTTP_500_INTERNAL_SERVER_ERROR)

    @action(detail=False, methods=['GET'], url_path='student-attendance-summary')
    def get_student_attendance_summary(self, request):
        """
        Get a lightweight summary of attendance records for the logged-in student.
        Only returns date and status for better performance.
        """
        try:
            # Get the logged-in user's student profile
            student = Student.objects.get(user=request.user)
            
            # Get today's date
            today = timezone.localdate()
            
            # Fetch records with minimal related data for better performance
            records = AttendanceRecord.objects.filter(
                student=student,
                schedule__created_at__lte=today
            ).select_related('schedule').values('schedule__created_at', 'status')
            
            # Build a lightweight response directly from the database values
            result = [
                {
                    'date': record['schedule__created_at'],
                    'status': record['status'],
                }
                for record in records
            ]
            
            # Use explicit integer status code instead of status.HTTP_200_OK
            return Response(result, status=200)

        except Student.DoesNotExist:
            return Response({
                "error": "No student record found for the logged-in user."
            }, status=404)  # Using explicit status code
        except Exception as e:
            logger.error(f"Error fetching student attendance summary: {str(e)}")
            return Response({
                "error": str(e)
            }, status=500)  # Using explicit status code instead of status.HTTP_500_INTERNAL_SERVER_ERROR

    def _calculate_distance(self, lat1, lon1, lat2, lon2):
        """
        Calculate the distance between two coordinates using the Haversine formula.
        Returns distance in meters.
        """
        # Earth's radius in meters
        R = 6371000
        
        # Convert degrees to radians
        lat1_rad = math.radians(lat1)
        lon1_rad = math.radians(lon1)
        lat2_rad = math.radians(lat2)
        lon2_rad = math.radians(lon2)
        
        # Differences
        dlat = lat2_rad - lat1_rad
        dlon = lon2_rad - lon1_rad
        
        # Haversine formula
        a = math.sin(dlat/2)**2 + math.cos(lat1_rad) * math.cos(lat2_rad) * math.sin(dlon/2)**2
        c = 2 * math.atan2(math.sqrt(a), math.sqrt(1-a))
        distance = R * c
        
        return distance<|MERGE_RESOLUTION|>--- conflicted
+++ resolved
@@ -1086,93 +1086,7 @@
         today = date.today()
         track_id = request.query_params.get('track_id')
         if track_id:
-<<<<<<< HEAD
-            tracks_qs = tracks_qs.filter(id=track_id)
-            if not tracks_qs.exists():
-                return Response(
-                    {"detail": "Track not found or you don't have permission to view it."}, 
-                    status=status.HTTP_404_NOT_FOUND
-                )
-
-        attendance_records = AttendanceRecord.objects.filter(
-            schedule__created_at__gte=two_days_ago,
-            schedule__created_at__lte=today,
-            schedule__track__in=tracks_qs
-        ).select_related(
-            'student__user',
-            'student__track',
-            'schedule'
-        ).prefetch_related(
-            Prefetch(
-                'schedule__sessions',
-                queryset=Session.objects.order_by('start_time'),
-                to_attr='ordered_sessions'
-            ),
-            Prefetch(
-                'student__permission_requests',
-                queryset=PermissionRequest.objects.filter(
-                    Q(schedule__created_at__gte=two_days_ago,
-                      schedule__created_at__lte=today) |
-                    Q(request_type='day_excuse'),
-                    status__in=['approved', 'pending']
-                ).select_related('schedule'),
-                to_attr='relevant_permissions'
-            )
-        ).order_by('-schedule__created_at', 'student__track__name')
-
-        serializer_instance = AttendanceRecordSerializer()
-        response_data = []
-        processed_entries = set()
-
-        for record in attendance_records:
-            entry_key = (record.student_id, record.schedule.created_at)
-            if entry_key in processed_entries:
-                continue
-
-            permissions = getattr(record.student, 'relevant_permissions', [])
-            approved_day_excuse = next(
-                (p for p in permissions 
-                 if p.request_type == 'day_excuse' 
-                 and p.status == 'approved' 
-                 and p.schedule_id == record.schedule.id),
-                None
-            )
-
-            try:
-                final_status = record.status
-            except Exception as e:
-                print(f"Error getting status for student {record.student_id}, schedule {record.schedule_id}: {e}")
-                final_status = "error"
-
-            reason = None
-            if final_status in ['excused', 'excused_late']:
-                permission = approved_day_excuse or next(
-                    (p for p in permissions 
-                     if p.status == 'approved' and p.schedule_id == record.schedule_id),
-                    None
-                )
-                reason = permission.reason if permission else "Approved Excuse (Reason Not Found)"
-
-            reportable_statuses = {
-                'absent', 'excused', 'excused_late', 'no-check-out', 
-                'late-check-in_no-check-out', 'pending'
-            }
-
-            if final_status in reportable_statuses:
-                response_data.append({
-                    "student_name": f"{record.student.user.first_name} {record.student.user.last_name}",
-                    "track_name": record.student.track.name,
-                    "date": record.schedule.created_at,
-                    "status": final_status,
-                    "reason": reason
-                })
-                processed_entries.add(entry_key)
-
-        # Sort the final results
-        response_data.sort(key=lambda x: (x['date'], x['track_name'], x['student_name']), reverse=True)
-=======
             tracks = tracks.filter(id=track_id)
->>>>>>> 93c7ecb3
 
         # Define statuses that count as absence
         reportable_statuses = {
@@ -1200,9 +1114,7 @@
         "status": record.status,
         }
         for record in absence_records
-]
-
-
+        ]
         return Response(formatted_data)
     
     
