--- conflicted
+++ resolved
@@ -361,11 +361,6 @@
             }, status=status.HTTP_404_NOT_FOUND)
     # add a new endpoint to get multiple attendance records by schedule
 
-<<<<<<< HEAD
-
-
-    # helper functions
-=======
     from django.utils import timezone
 
     @action(detail=False, methods=['GET'], url_path='supervisor-attendance')
@@ -426,7 +421,6 @@
 
 
 
->>>>>>> df0522c0
     def _calculate_distance(self, lat1, lon1, lat2, lon2):
         """
         Calculate the distance between two coordinates using the Haversine formula.
