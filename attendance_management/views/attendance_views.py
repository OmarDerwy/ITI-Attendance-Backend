--- conflicted
+++ resolved
@@ -1119,43 +1119,6 @@
             if track_id:
                 tracks = tracks.filter(id=track_id)
 
-<<<<<<< HEAD
-        # Define statuses that count as absence
-        reportable_statuses = {
-            'absent', 'excused',
-        }
-
-        # Fetch absence records with related student and schedule to avoid N+1
-        absence_records = (
-            AttendanceRecord.objects
-            .filter(
-                schedule__created_at=today,
-                student__track__in=tracks,
-                status__in=reportable_statuses
-            )
-            .select_related('student__user', 'schedule')
-            .order_by('-schedule__created_at')
-        )
-
-        # Batch load permission reasons to avoid per-record queries
-        keys = {(rec.student_id, rec.schedule_id) for rec in absence_records}
-        perms = PermissionRequest.objects.filter(
-            student_id__in={k[0] for k in keys},
-            schedule_id__in={k[1] for k in keys}
-        ).values('student_id', 'schedule_id', 'reason')
-        perm_map = {(p['student_id'], p['schedule_id']): p['reason'] for p in perms}
-        formatted_data = []
-        for rec in absence_records:
-            reason = perm_map.get((rec.student_id, rec.schedule_id), "no reason found")
-            formatted_data.append({
-                "student": f"{rec.student.user.first_name} {rec.student.user.last_name}",
-                "date": rec.schedule.created_at.strftime("%b %d, %Y"),
-                "reason": reason,
-                "status": rec.status
-            })
-        return Response(formatted_data)
-
-=======
             # Get all absences with a single optimized query
             absence_records = (
                 AttendanceRecord.objects
@@ -1199,7 +1162,6 @@
             }, status=status.HTTP_500_INTERNAL_SERVER_ERROR)
     
     
->>>>>>> d4458751
     @action(detail=False, methods=["get"], url_path="calendar")
     def calendar(self, request):
         supervisor= request.user
