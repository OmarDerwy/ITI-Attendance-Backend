--- conflicted
+++ resolved
@@ -9,9 +9,8 @@
 from users.models import CustomUser
 from django.utils import timezone
 from core.permissions import IsSupervisorOrAboveUser  # Changed from relative to absolute import
-<<<<<<< HEAD
-from ..models import Track
-from ..serializers import AttendanceRecordSerializer
+from ..models import PermissionRequest, Track
+from ..serializers import AttendanceRecordSerializer, AttendanceRecordSerializerForStudents
 from django.db.models import Count, Q
 from datetime import timedelta
 from django.db.models.functions import TruncDate, TruncWeek, TruncMonth
@@ -19,10 +18,6 @@
 import calendar
 from rest_framework import status
 
-=======
-from ..models import PermissionRequest, Track
-from ..serializers import AttendanceRecordSerializer, AttendanceRecordSerializerForStudents
->>>>>>> 50dab521
 
 logger = logging.getLogger(__name__)
 
@@ -321,11 +316,7 @@
                 "error_code": "attendance_record_error"
             }, status=status.HTTP_500_INTERNAL_SERVER_ERROR)
         
-<<<<<<< HEAD
-        schedule = attendance_record.schedule
-=======
         # Get branch for geofence validation
->>>>>>> 50dab521
         branch = schedule.custom_branch
         
         # Calculate distance between user and branch coordinates
@@ -619,7 +610,167 @@
                 "message": str(e)
             }, status=status.HTTP_500_INTERNAL_SERVER_ERROR)
             
-            
+    @action(detail=False, methods=['POST'], url_path='reset-attendance', permission_classes=[IsSupervisorOrAboveUser])
+    def reset_attendance(self, request):
+        """
+        Reset a specific attendance record by setting check_in_time and check_out_time to null.
+        Requires attendance_record_id in the request body.
+        """
+        attendance_record_id = request.data.get('attendance_record_id')
+        
+        if not attendance_record_id:
+            return Response({
+                "error": "Missing required field: attendance_record_id"
+            }, status=status.HTTP_400_BAD_REQUEST)
+        
+        try:
+            attendance_record = AttendanceRecord.objects.get(id=attendance_record_id)
+            
+            # Store previous values for logging
+            previous_check_in = attendance_record.check_in_time
+            previous_check_out = attendance_record.check_out_time
+            
+            # Reset check-in and check-out times
+            attendance_record.check_in_time = None
+            attendance_record.check_out_time = None
+            attendance_record.save(update_fields=['check_in_time', 'check_out_time'])
+            
+            # Also reset the student's is_checked_in status if needed
+            student = attendance_record.student
+            if student.is_checked_in:
+                student.is_checked_in = False
+                student.save(update_fields=['is_checked_in'])
+            
+            logger.info(f"Reset attendance record {attendance_record_id} for student {student.user.email}")
+            
+            return Response({
+                "status": "success",
+                "message": f"Successfully reset attendance record for student {student.user.email}",
+                "previous_check_in": previous_check_in,
+                "previous_check_out": previous_check_out,
+                "current_check_in": attendance_record.check_in_time,
+                "current_check_out": attendance_record.check_out_time,
+                "is_checked_in": student.is_checked_in
+            })
+        except AttendanceRecord.DoesNotExist:
+            return Response({
+                "error": f"Attendance record with ID {attendance_record_id} not found"
+            }, status=status.HTTP_404_NOT_FOUND)
+
+    @action(detail=False, methods=['POST'], url_path='manual-attend', permission_classes=[IsSupervisorOrAboveUser])
+    def manual_attend(self, request):
+        """
+        Manually record attendance for a student using the first and last session times of their schedule.
+        Request body should contain:
+        - attendance_record_id: ID of the attendance record to update
+        """
+        attendance_record_id = request.data.get('attendance_record_id')
+        
+        if not attendance_record_id:
+            return Response({
+                "error": "Missing required field: attendance_record_id"
+            }, status=status.HTTP_400_BAD_REQUEST)
+        
+        try:
+            # Get the attendance record
+            attendance_record = AttendanceRecord.objects.get(id=attendance_record_id)
+            schedule = attendance_record.schedule
+            student = attendance_record.student
+            
+            # Get the schedule's sessions, ordered by start_time
+            sessions = schedule.sessions.all().order_by('start_time')
+            
+            if not sessions.exists():
+                return Response({
+                    "error": "No sessions found for this schedule"
+                }, status=status.HTTP_400_BAD_REQUEST)
+            
+            # Get the first and last session times
+            first_session = sessions.first()
+            last_session = sessions.last()
+            check_in_time = first_session.start_time
+            check_out_time = last_session.end_time
+            
+            # Update attendance record
+            attendance_record.check_in_time = check_in_time
+            attendance_record.check_out_time = check_out_time
+            attendance_record.save(update_fields=['check_in_time', 'check_out_time'])
+            
+            # Ensure student is marked as checked out (since we're recording past attendance)
+            if student.is_checked_in:
+                student.is_checked_in = False
+                student.save(update_fields=['is_checked_in'])
+            
+            logger.info(f"Manually recorded attendance for {student.user.email} on {schedule.name} with check-in: {check_in_time} and check-out: {check_out_time}")
+            
+            return Response({
+                "status": "success",
+                "message": "Attendance successfully recorded",
+                "student": student.user.email,
+                "schedule": schedule.name,
+                "check_in_time": check_in_time,
+                "check_out_time": check_out_time,
+            })
+        except AttendanceRecord.DoesNotExist:
+            return Response({
+                "error": f"Attendance record with ID {attendance_record_id} not found"
+            }, status=status.HTTP_404_NOT_FOUND)
+        except Exception as e:
+            logger.error(f"Error manually recording attendance: {str(e)}")
+            return Response({
+                "error": f"An error occurred: {str(e)}"
+            }, status=status.HTTP_500_INTERNAL_SERVER_ERROR)
+
+    @action(detail=False, methods=['GET'], url_path='upcoming-records')
+    def get_upcoming_records(self, request):
+        """
+        Get upcoming attendance records for the logged-in student.
+        Returns attendance records where the schedule date is today or in the future.
+        """
+        try:
+            # Get the logged-in user's student profile
+            student = Student.objects.get(user=request.user)
+
+            # check if student is active
+            if not student.user.is_active:
+                logger.warning(f"Student {student.user.email} is not active")
+                return Response({
+                    "status": "error",
+                    "message": "Your account is not active. Please contact an administrator.",
+                    "error_code": "account_not_active"
+                }, status=status.HTTP_403_FORBIDDEN)
+            
+            # Get current date
+            today = timezone.now().date()
+            
+            # Fetch attendance records where schedule date is today or in the future
+            upcoming_records = AttendanceRecord.objects.filter(
+                student=student,
+                schedule__created_at__gte=today,
+                check_in_time__isnull=True,  # Ensure check-in time is not set
+            ).order_by('schedule__created_at')
+            
+            student_permission_request = PermissionRequest.objects.filter(student=student)
+            if student_permission_request.exists():
+                upcoming_records = upcoming_records.exclude(schedule__id__in=student_permission_request.values_list('schedule__id', flat=True))
+            
+            serializer = AttendanceRecordSerializerForStudents(upcoming_records, many=True)
+            
+            return Response({
+                "status": "success",
+                "data": serializer.data
+            })
+        except Student.DoesNotExist:
+            return Response({
+                "status": "error",
+                "message": "No student record found for the logged-in user."
+            }, status=status.HTTP_404_NOT_FOUND)
+        except Exception as e:
+            logger.error(f"Error fetching upcoming attendance records: {str(e)}")
+            return Response({
+                "status": "error",
+                "message": f"An error occurred: {str(e)}"
+            }, status=status.HTTP_500_INTERNAL_SERVER_ERROR)            
     @action(detail=False, methods=['GET'], url_path='weekly-breakdown')
     def get_weekly_attendance_by_track(self, request):
         """
@@ -655,7 +806,6 @@
 
             response_data = OrderedDict()
 
-<<<<<<< HEAD
             for date in week_dates:
                 day_name = calendar.day_name[date.weekday()]
                 daily_data = {}
@@ -719,168 +869,6 @@
             return Response({
                 "status": "error",
                 "message": str(e)
-=======
-    @action(detail=False, methods=['POST'], url_path='reset-attendance', permission_classes=[IsSupervisorOrAboveUser])
-    def reset_attendance(self, request):
-        """
-        Reset a specific attendance record by setting check_in_time and check_out_time to null.
-        Requires attendance_record_id in the request body.
-        """
-        attendance_record_id = request.data.get('attendance_record_id')
-        
-        if not attendance_record_id:
-            return Response({
-                "error": "Missing required field: attendance_record_id"
-            }, status=status.HTTP_400_BAD_REQUEST)
-        
-        try:
-            attendance_record = AttendanceRecord.objects.get(id=attendance_record_id)
-            
-            # Store previous values for logging
-            previous_check_in = attendance_record.check_in_time
-            previous_check_out = attendance_record.check_out_time
-            
-            # Reset check-in and check-out times
-            attendance_record.check_in_time = None
-            attendance_record.check_out_time = None
-            attendance_record.save(update_fields=['check_in_time', 'check_out_time'])
-            
-            # Also reset the student's is_checked_in status if needed
-            student = attendance_record.student
-            if student.is_checked_in:
-                student.is_checked_in = False
-                student.save(update_fields=['is_checked_in'])
-            
-            logger.info(f"Reset attendance record {attendance_record_id} for student {student.user.email}")
-            
-            return Response({
-                "status": "success",
-                "message": f"Successfully reset attendance record for student {student.user.email}",
-                "previous_check_in": previous_check_in,
-                "previous_check_out": previous_check_out,
-                "current_check_in": attendance_record.check_in_time,
-                "current_check_out": attendance_record.check_out_time,
-                "is_checked_in": student.is_checked_in
-            })
-        except AttendanceRecord.DoesNotExist:
-            return Response({
-                "error": f"Attendance record with ID {attendance_record_id} not found"
-            }, status=status.HTTP_404_NOT_FOUND)
-
-    @action(detail=False, methods=['POST'], url_path='manual-attend', permission_classes=[IsSupervisorOrAboveUser])
-    def manual_attend(self, request):
-        """
-        Manually record attendance for a student using the first and last session times of their schedule.
-        Request body should contain:
-        - attendance_record_id: ID of the attendance record to update
-        """
-        attendance_record_id = request.data.get('attendance_record_id')
-        
-        if not attendance_record_id:
-            return Response({
-                "error": "Missing required field: attendance_record_id"
-            }, status=status.HTTP_400_BAD_REQUEST)
-        
-        try:
-            # Get the attendance record
-            attendance_record = AttendanceRecord.objects.get(id=attendance_record_id)
-            schedule = attendance_record.schedule
-            student = attendance_record.student
-            
-            # Get the schedule's sessions, ordered by start_time
-            sessions = schedule.sessions.all().order_by('start_time')
-            
-            if not sessions.exists():
-                return Response({
-                    "error": "No sessions found for this schedule"
-                }, status=status.HTTP_400_BAD_REQUEST)
-            
-            # Get the first and last session times
-            first_session = sessions.first()
-            last_session = sessions.last()
-            check_in_time = first_session.start_time
-            check_out_time = last_session.end_time
-            
-            # Update attendance record
-            attendance_record.check_in_time = check_in_time
-            attendance_record.check_out_time = check_out_time
-            attendance_record.save(update_fields=['check_in_time', 'check_out_time'])
-            
-            # Ensure student is marked as checked out (since we're recording past attendance)
-            if student.is_checked_in:
-                student.is_checked_in = False
-                student.save(update_fields=['is_checked_in'])
-            
-            logger.info(f"Manually recorded attendance for {student.user.email} on {schedule.name} with check-in: {check_in_time} and check-out: {check_out_time}")
-            
-            return Response({
-                "status": "success",
-                "message": "Attendance successfully recorded",
-                "student": student.user.email,
-                "schedule": schedule.name,
-                "check_in_time": check_in_time,
-                "check_out_time": check_out_time,
-            })
-        except AttendanceRecord.DoesNotExist:
-            return Response({
-                "error": f"Attendance record with ID {attendance_record_id} not found"
-            }, status=status.HTTP_404_NOT_FOUND)
-        except Exception as e:
-            logger.error(f"Error manually recording attendance: {str(e)}")
-            return Response({
-                "error": f"An error occurred: {str(e)}"
-            }, status=status.HTTP_500_INTERNAL_SERVER_ERROR)
-
-    @action(detail=False, methods=['GET'], url_path='upcoming-records')
-    def get_upcoming_records(self, request):
-        """
-        Get upcoming attendance records for the logged-in student.
-        Returns attendance records where the schedule date is today or in the future.
-        """
-        try:
-            # Get the logged-in user's student profile
-            student = Student.objects.get(user=request.user)
-
-            # check if student is active
-            if not student.user.is_active:
-                logger.warning(f"Student {student.user.email} is not active")
-                return Response({
-                    "status": "error",
-                    "message": "Your account is not active. Please contact an administrator.",
-                    "error_code": "account_not_active"
-                }, status=status.HTTP_403_FORBIDDEN)
-            
-            # Get current date
-            today = timezone.now().date()
-            
-            # Fetch attendance records where schedule date is today or in the future
-            upcoming_records = AttendanceRecord.objects.filter(
-                student=student,
-                schedule__created_at__gte=today,
-                check_in_time__isnull=True,  # Ensure check-in time is not set
-            ).order_by('schedule__created_at')
-            
-            student_permission_request = PermissionRequest.objects.filter(student=student)
-            if student_permission_request.exists():
-                upcoming_records = upcoming_records.exclude(schedule__id__in=student_permission_request.values_list('schedule__id', flat=True))
-            
-            serializer = AttendanceRecordSerializerForStudents(upcoming_records, many=True)
-            
-            return Response({
-                "status": "success",
-                "data": serializer.data
-            })
-        except Student.DoesNotExist:
-            return Response({
-                "status": "error",
-                "message": "No student record found for the logged-in user."
-            }, status=status.HTTP_404_NOT_FOUND)
-        except Exception as e:
-            logger.error(f"Error fetching upcoming attendance records: {str(e)}")
-            return Response({
-                "status": "error",
-                "message": f"An error occurred: {str(e)}"
->>>>>>> 50dab521
             }, status=status.HTTP_500_INTERNAL_SERVER_ERROR)
 
     def _calculate_distance(self, lat1, lon1, lat2, lon2):
