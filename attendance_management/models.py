from django.db import models
from django.core.validators import MinValueValidator, MaxValueValidator
from users.models import CustomUser
from django.db.models import UniqueConstraint

class Branch(models.Model):
    name = models.CharField(max_length=255)
    latitude = models.FloatField()
    longitude = models.FloatField()
    location_url = models.URLField(blank=True, null=True)
    radius = models.FloatField(validators=[MinValueValidator(0)])

    def _str_(self):
        return self.name
    
class Track(models.Model):
    name = models.CharField(max_length=255)
    supervisor = models.ForeignKey(CustomUser, on_delete=models.CASCADE, related_name='tracks')
    intake = models.PositiveSmallIntegerField(validators=[MinValueValidator(1), MaxValueValidator(254)])
    start_date = models.DateField()
    description = models.TextField()
    default_branch = models.ForeignKey(Branch, on_delete=models.CASCADE, related_name='tracks')
    PROGRAM_CHOICES = [
        ('intensive', 'Intensive Program'),
        ('nine_months', '9 months'),
    ]
    program_type = models.CharField(max_length=20, choices=PROGRAM_CHOICES, default='nine_months')

    def _str_(self):
        return self.name

class Schedule(models.Model):
    track = models.ForeignKey(Track, on_delete=models.CASCADE, related_name='Schedules')
    name = models.CharField(max_length=255)
    created_at = models.DateField() 
    custom_branch = models.ForeignKey(Branch, on_delete=models.CASCADE, related_name='Schedules')
    is_shared = models.BooleanField(default=False)

    class Meta:
        unique_together = ('track', 'created_at')  # Define composite primary key

    def save(self, *args, **kwargs):
        if not self.custom_branch and self.track:
            self.custom_branch = self.track.default_branch
        super().save(*args, **kwargs)

    def _str_(self):
        return self.name

class Session(models.Model):
    track = models.ForeignKey(Track, on_delete=models.CASCADE, related_name='schedules')
    COURSE_CHOICES = [
        ('online', 'Online'),
        ('offline', 'Offline'),
    ]
    schedule = models.ForeignKey(Schedule, on_delete=models.CASCADE, related_name='sessions')
    title = models.CharField(max_length=255)
    instructor = models.CharField(max_length=255, null=True, blank=True)
    start_time = models.DateTimeField()
    end_time = models.DateTimeField()
    session_type = models.CharField(max_length=10, choices=COURSE_CHOICES, default='offline')

<<<<<<< HEAD
    def __str__(self):
        return f"{self.title}"
=======
    def _str_(self):
        return f"{self.title} ({self.start_time} - {self.end_time})"
>>>>>>> df0522c0

class Student(models.Model):  # Renamed from StudentInfo
    user = models.OneToOneField(CustomUser, on_delete=models.CASCADE, related_name='student_profile')
    track = models.ForeignKey(Track, on_delete=models.CASCADE, related_name='students')
    phone_uuid = models.CharField(max_length=100, blank=True, null=True)
    laptop_uuid = models.CharField(max_length=100, blank=True, null=True)
    is_checked_in = models.BooleanField(default=False)

    def _str_(self):
        return f"{self.user.first_name} {self.user.last_name} - {self.track.name}"

class AttendanceRecord(models.Model):
    PERMISSION_CHOICES = [
        ('none', 'None'),
        ('approved', 'Approved'),
        ('pending', 'Pending'),
        ('rejected', 'Rejected'),
    ]
    student = models.ForeignKey('Student', on_delete=models.CASCADE, related_name='attendance_records')
    schedule = models.ForeignKey('Schedule', on_delete=models.CASCADE, related_name='attendance_records')
    check_in_time = models.DateTimeField(blank=True, null=True)
    check_out_time = models.DateTimeField(blank=True, null=True)
    excuse = models.CharField(max_length=10, choices=PERMISSION_CHOICES, default='none')
    early_leave = models.CharField(max_length=10, choices=PERMISSION_CHOICES, default='none')
    late_check_in = models.CharField(max_length=255, choices=PERMISSION_CHOICES, blank=True, null=True)

    def _str_(self):
        return f"AttendanceRecord(Student: {self.student}, Schedule: {self.schedule})"


class PermissionRequest(models.Model):
    REQUEST_TYPES = [
        ('early_leave', 'Early Leave'),
        ('late_check_in', 'Late Check-In'),
        ('day_excuse', 'Day Excuse'),
    ]
    STATUS_CHOICES = [
        ('pending', 'Pending'),
        ('approved', 'Approved'),
        ('rejected', 'Rejected'),
    ]

    student = models.ForeignKey('Student', on_delete=models.CASCADE, related_name='permission_requests')
    request_type = models.CharField(max_length=20, choices=REQUEST_TYPES)
    reason = models.TextField(blank=True, null=True)
    status = models.CharField(max_length=10, choices=STATUS_CHOICES, default='pending')
    schedule = models.ForeignKey('Schedule', on_delete=models.CASCADE, related_name='permission_requests', null=True, blank=True)
    adjusted_time = models.DateTimeField(blank=True, null=True) 
    created_at = models.DateTimeField(auto_now_add=True)
    updated_at = models.DateTimeField(auto_now=True)

    def _str_(self):
        return f"{self.student} - {self.request_type} ({self.status})"<|MERGE_RESOLUTION|>--- conflicted
+++ resolved
@@ -60,13 +60,8 @@
     end_time = models.DateTimeField()
     session_type = models.CharField(max_length=10, choices=COURSE_CHOICES, default='offline')
 
-<<<<<<< HEAD
     def __str__(self):
         return f"{self.title}"
-=======
-    def _str_(self):
-        return f"{self.title} ({self.start_time} - {self.end_time})"
->>>>>>> df0522c0
 
 class Student(models.Model):  # Renamed from StudentInfo
     user = models.OneToOneField(CustomUser, on_delete=models.CASCADE, related_name='student_profile')
