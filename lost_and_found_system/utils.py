import cv2
import numpy as np
from PIL import Image
from sklearn.metrics.pairwise import cosine_similarity
from sentence_transformers import SentenceTransformer
from transformers import BlipProcessor, BlipForConditionalGeneration
import torch
from .models import MatchedItem, LostItem, FoundItem, Notification
from .serializers import MatchedItemSerializer
import logging
import requests
from io import BytesIO
from asgiref.sync import async_to_sync
from channels.layers import get_channel_layer
from .models import ItemStatusChoices
<<<<<<< HEAD
import time
import os
import re
=======
from ultralytics import YOLO  # Import YOLO from ultralytics
>>>>>>> b10d46f0


logger = logging.getLogger(__name__)

# Load the SentenceTransformer model
text_model = SentenceTransformer('all-MiniLM-L6-v2')

# Initialize image captioning model (only done once when module loads)
image_processor = None
image_captioning_model = None
yolo_model = None  # Initialize YOLOv8 model

def load_image_captioning_model():
    """
    Lazy-load the image captioning model when first needed.
    """
    global image_processor, image_captioning_model
    if image_processor is None or image_captioning_model is None:
        try:
            logger.info("Loading image captioning model...")
            image_processor = BlipProcessor.from_pretrained("Salesforce/blip-image-captioning-base")
            image_captioning_model = BlipForConditionalGeneration.from_pretrained("Salesforce/blip-image-captioning-base")
            logger.info("Image captioning model loaded successfully")
        except Exception as e:
            logger.error(f"Failed to load image captioning model: {e}")
            # Fall back to existing methods if model fails to load
            return False
    return True

def load_yolo_model():
    """
    Lazy-load the YOLOv8 model when first needed.
    """
    global yolo_model
    if yolo_model is None:
        try:
            logger.info("Loading YOLOv8 model...")
            yolo_model = YOLO('yolov8n.pt')  # Load the smallest YOLOv8 model for efficiency
            logger.info("YOLOv8 model loaded successfully")
        except Exception as e:
            logger.error(f"Failed to load YOLOv8 model: {e}")
            # Fall back to existing methods if model fails to load
            return False
    return True

def generate_image_caption(image_url):
    """
    Generate a textual description of an image using a pre-trained model.
    First detects and crops the main object using YOLOv8, then generates
    a caption for the cropped object using BLIP.
    
    Returns a tuple of:
    - Full caption (combined YOLOv8 label and BLIP description)
    - YOLOv8 object label
    """
    if not load_image_captioning_model():
        return "", ""
        
    try:
        # First detect and crop the main object
        cropped_image, object_label = detect_and_crop_object(image_url)
        
        if cropped_image is None:
            # If object detection failed, try the whole image
            logger.info("Object detection failed, using the whole image instead.")
            img_response = requests.get(image_url)
            cropped_image = Image.open(BytesIO(img_response.content)).convert('RGB')
        
        # Process image for the BLIP model
        inputs = image_processor(cropped_image, return_tensors="pt")
        
        # Generate caption
        outputs = image_captioning_model.generate(**inputs, max_length=30)
        blip_caption = image_processor.decode(outputs[0], skip_special_tokens=True)
        
        # Combine YOLOv8 label with BLIP caption if we have a label
        if object_label:
            full_caption = f"{object_label}: {blip_caption}"
        else:
            full_caption = blip_caption
        
        logger.info(f"Generated caption: '{full_caption}' (YOLO label: '{object_label}', BLIP: '{blip_caption}')")
        return full_caption, object_label
    except Exception as e:
        logger.error(f"Error generating image caption: {e}")
        return "", ""

def detect_and_crop_object(image_url):
    """
    Use YOLOv8 to detect the main object in an image and crop it.
    Returns the cropped image and the detected object label.
    """
    if not load_yolo_model():
        logger.error("YOLOv8 model not available")
        return None, ""

    try:
        # Download image from URL
        img_response = requests.get(image_url)
        img = Image.open(BytesIO(img_response.content)).convert('RGB')
        img_np = np.array(img)
        
        # Run YOLOv8 detection
        results = yolo_model(img_np)
        
        # Check if any objects were detected
        if len(results[0].boxes) == 0:
            logger.warning("No objects detected in image")
            return img, ""
        
        # Get the box with highest confidence
        boxes = results[0].boxes
        confidences = boxes.conf.cpu().numpy()
        best_box_idx = np.argmax(confidences)
        
        # Get the class label for the best box
        class_id = int(boxes.cls[best_box_idx])
        label = results[0].names[class_id]
        
        # Get coordinates for cropping (convert from xywh to xyxy)
        x1, y1, x2, y2 = boxes.xyxy[best_box_idx].cpu().numpy().astype(int)
        
        # Crop the image
        cropped_img = img.crop((x1, y1, x2, y2))
        logger.info(f"Detected object '{label}' with confidence {confidences[best_box_idx]:.2f}")
        
        return cropped_img, label
    except Exception as e:
        logger.error(f"Error detecting object: {e}")
        return None, ""

def calculate_text_similarity(text1, text2):
    """
    Calculate similarity between two texts using SentenceTransformer and cosine similarity.
    """
    embeddings = text_model.encode([text1, text2])
    similarity = cosine_similarity([embeddings[0]], [embeddings[1]])[0][0]
    return similarity

def calculate_image_similarity(image1_url, image2_url):
    """
    Calculate similarity between two images using OpenCV, considering both structural
    and color similarity.
    Accepts image URLs instead of file paths.
    """
    try:
        # Download images from URLs
        img1_response = requests.get(image1_url)
        img2_response = requests.get(image2_url)
        
        # Open images using Pillow from response content and keep color information
        img1_color = Image.open(BytesIO(img1_response.content))
        img2_color = Image.open(BytesIO(img2_response.content))
        
        # Also create grayscale versions for structural comparison
        img1_gray = img1_color.convert('L')
        img2_gray = img2_color.convert('L')

        # Resize all images to the same size
        size = (256, 256)
        img1_color = img1_color.resize(size)
        img2_color = img2_color.resize(size)
        img1_gray = img1_gray.resize(size)
        img2_gray = img2_gray.resize(size)

        # Convert images to numpy arrays
        img1_color_np = np.array(img1_color)
        img2_color_np = np.array(img2_color)
        img1_gray_np = np.array(img1_gray)
        img2_gray_np = np.array(img2_gray)
        
        # Compute structural similarity using grayscale images
        structural_score = cv2.matchTemplate(img1_gray_np, img2_gray_np, cv2.TM_CCOEFF_NORMED)
        structural_similarity = structural_score.max()
        
        # Compute color similarity using color histograms
        color_similarity = calculate_color_similarity(img1_color_np, img2_color_np)
        
        # Combine structural and color similarity (weighted combination)
        # Adjust weights based on importance (structural vs color)
        combined_similarity = 0.6 * structural_similarity + 0.4 * color_similarity
        
        logger.info(f"Image matching - Structural: {structural_similarity:.2f}, Color: {color_similarity:.2f}, Combined: {combined_similarity:.2f}")
        
        return combined_similarity
    except Exception as e:
        logger.error(f"Error calculating image similarity: {e}")
        return 0  # Return 0 if image comparison fails

def calculate_color_similarity(img1, img2):
    """
    Calculate color similarity between two images using color histograms.
    """
    try:
        # Convert from RGB to HSV color space (better for color comparison)
        img1_hsv = cv2.cvtColor(img1, cv2.COLOR_RGB2HSV)
        img2_hsv = cv2.cvtColor(img2, cv2.COLOR_RGB2HSV)
        
        # Define histogram parameters
        h_bins = 30  # Hue bins
        s_bins = 32  # Saturation bins
        hist_size = [h_bins, s_bins]
        # Hue ranges from 0 to 180, Saturation from 0 to 256 in OpenCV
        h_ranges = [0, 180]
        s_ranges = [0, 256]
        ranges = h_ranges + s_ranges
        channels = [0, 1]  # Use the H and S channels
        
        # Calculate histograms - properly include all required parameters
        hist1 = cv2.calcHist([img1_hsv], channels, None, hist_size, ranges)
        hist2 = cv2.calcHist([img2_hsv], channels, None, hist_size, ranges)
        
        # Normalize histograms
        cv2.normalize(hist1, hist1, alpha=0, beta=1, norm_type=cv2.NORM_MINMAX)
        cv2.normalize(hist2, hist2, alpha=0, beta=1, norm_type=cv2.NORM_MINMAX)
        
        # Compare histograms using correlation method
        # Returns a value between 0 and 1 (1 = perfect match)
        similarity = cv2.compareHist(hist1, hist2, cv2.HISTCMP_CORREL)
        
        return similarity
    except Exception as e:
        logger.error(f"Error calculating color similarity: {e}")
        return 0  # Return 0 if color comparison fails

def match_lost_and_found_items(lost_item: LostItem, found_item: FoundItem):
    """
    Match a lost item with a found item and create a MatchedItem entry if similarity is high.
    """
    logger.info(f"====== MATCHING PROCESS STARTED ======")
    logger.info(f"Comparing LostItem: {lost_item.name} (ID: {lost_item.item_id}) with FoundItem: {found_item.name} (ID: {found_item.item_id})")

    # Ensure the input objects are instances of LostItem and FoundItem
    if not isinstance(lost_item, LostItem) or not isinstance(found_item, FoundItem):
        logger.error("Invalid input: lost_item must be a LostItem and found_item must be a FoundItem.")
        raise ValueError("Invalid input: lost_item must be a LostItem and found_item must be a FoundItem.")

    # Log the original descriptions
    logger.info(f"Lost Item Description: \"{lost_item.name} {lost_item.description}\"")
    logger.info(f"Found Item Description: \"{found_item.name} {found_item.description}\"")

    # Calculate base text similarity from user-provided descriptions
    base_text_similarity = calculate_text_similarity(
        lost_item.name + " " + lost_item.description,
        found_item.name + " " + found_item.description
    )
    logger.info(f"BASE TEXT SIMILARITY: {base_text_similarity:.4f}")

    # Initialize variables for other similarity metrics
    caption_similarity = 0
    enhanced_text_similarity = 0
    
    if lost_item.image and found_item.image:
        logger.info("Both items have images. Performing image-based object detection and caption generation.")
        
        # Get captions and object labels from images using YOLOv8 and BLIP
        lost_caption, lost_object_label = generate_image_caption(lost_item.image)
        found_caption, found_object_label = generate_image_caption(found_item.image)
        
        logger.info(f"Lost Item AI Caption: \"{lost_caption}\"")
        logger.info(f"Found Item AI Caption: \"{found_caption}\"")
        logger.info(f"Lost Item Object Label: \"{lost_object_label}\"")
        logger.info(f"Found Item Object Label: \"{found_object_label}\"")
        
        # Calculate object label match similarity (1.0 if same, 0.0 if different)
        object_label_similarity = 1.0 if lost_object_label and found_object_label and lost_object_label.lower() == found_object_label.lower() else 0.0
        logger.info(f"OBJECT LABEL MATCH: {object_label_similarity:.1f}")
        
        if lost_caption and found_caption:
            # Calculate similarity between the captions
            caption_similarity = calculate_text_similarity(lost_caption, found_caption)
            logger.info(f"CAPTION-TO-CAPTION SIMILARITY: {caption_similarity:.4f}")
            
            # Create rich semantic context by combining:
            # 1. User-provided title and description
            # 2. YOLOv8 object labels
            # 3. BLIP-generated captions
            enhanced_lost_text = f"{lost_item.name} {lost_item.description} {lost_object_label} {lost_caption}"
            enhanced_found_text = f"{found_item.name} {found_item.description} {found_object_label} {found_caption}"
            
            logger.info(f"Enhanced Lost Item Description: \"{enhanced_lost_text}\"")
            logger.info(f"Enhanced Found Item Description: \"{enhanced_found_text}\"")
            
            # Calculate similarity using the enhanced text descriptions
            enhanced_text_similarity = calculate_text_similarity(enhanced_lost_text, enhanced_found_text)
            logger.info(f"ENHANCED TEXT SIMILARITY: {enhanced_text_similarity:.4f}")
            
            # Weighted average - giving more weight to enhanced similarity
            text_similarity = (base_text_similarity + 2 * enhanced_text_similarity) / 3
            logger.info(f"WEIGHTED TEXT SIMILARITY: {text_similarity:.4f}")
        else:
            logger.info("Couldn't generate captions for one or both images. Using only base text similarity.")
            text_similarity = base_text_similarity
    else:
        logger.info("One or both items do not have images. Using only text similarity.")
        text_similarity = base_text_similarity    # Calculate final similarity score with detailed weight breakdown
    if not lost_item.image or not found_item.image:
        # If no images, use only text similarity
        combined_similarity = text_similarity
        logger.info(f"FINAL SIMILARITY SCORE: {combined_similarity:.4f} (100% text similarity)")
    else:
        # With images, use a comprehensive weighted combination
        text_weight = 0.4  # Weight for text similarity (titles + descriptions)
        caption_weight = 0.3  # Weight for BLIP caption similarity
        object_label_weight = 0.3  # Weight for YOLOv8 object label match
        
        # Calculate weighted components
        text_component = text_weight * text_similarity
        caption_component = caption_weight * caption_similarity
        object_label_component = object_label_weight * object_label_similarity
        
        # Combine all components for final score
        combined_similarity = text_component + caption_component + object_label_component
        
        logger.info(f"SIMILARITY COMPONENTS:")
        logger.info(f"- Text Similarity: {text_similarity:.4f} × {text_weight} = {text_component:.4f}")
        logger.info(f"- Caption Similarity: {caption_similarity:.4f} × {caption_weight} = {caption_component:.4f}")
        logger.info(f"- Object Label Match: {object_label_similarity:.1f} × {object_label_weight} = {object_label_component:.4f}")
        logger.info(f"FINAL SIMILARITY SCORE: {combined_similarity:.4f}")

    # Create a MatchedItem if similarity exceeds threshold
    threshold = 0.6  # Threshold for matching
    logger.info(f"Match threshold: {threshold}")
    
    if combined_similarity > threshold:
        logger.info(f"✅ MATCH FOUND! Score {combined_similarity:.4f} exceeds threshold {threshold}")
        matched_item_data = {
            "lost_item": lost_item.item_id,
            "found_item": found_item.item_id,
            "similarity_score": combined_similarity * 100,  
            "status": MatchedItem.MatchingResult.FAILED
        }
        serializer = MatchedItemSerializer(data=matched_item_data)
        if serializer.is_valid():
            matched_item = serializer.save()
            logger.info(f"MatchedItem created with ID: {matched_item.match_id}")
            logger.info(f"====== MATCHING PROCESS COMPLETED ======")
            return matched_item
        else:
            logger.error(f"Failed to create MatchedItem: {serializer.errors}")
    else:
        logger.info(f"❌ NO MATCH FOUND. Score {combined_similarity:.4f} below threshold {threshold}")
    
    logger.info(f"====== MATCHING PROCESS COMPLETED ======")
    return None

def send_and_save_notification(user, title, message, match_id=None):
    """
    Utility function to send a WebSocket notification and save it to the database.
    
    Args:
        user: The user to send the notification to
        title: The notification title
        message: The notification message body
        match_id: Optional match_id to include in the notification
    """
    # Create database record
    notification_data = {
        'user': user,
        'message': message,
        'is_read': False
    }
    
    # If match_id provided, get the MatchedItem and include it
    matched_item = None
    if match_id is not None:
        try:
            matched_item = MatchedItem.objects.get(match_id=match_id)
            notification_data['matched_item'] = matched_item
        except MatchedItem.DoesNotExist:
            logger.warning(f"Tried to associate notification with non-existent match_id {match_id}")
    
    notification = Notification.objects.create(**notification_data)
    
    # Send real-time WebSocket notification
    channel_layer = get_channel_layer()
    group_name = f"user_{user.id}" if user.is_authenticated else "anonymous"
    
    notification_data_ws = { # Renamed to avoid conflict
        "type": "send_notification",
        "message": {"title": title, "body": message, "matched_item_id": match_id}
    }
    
    logger.info(f"Sending notification to {user.email}: {title} - {message}")
    async_to_sync(channel_layer.group_send)(group_name, notification_data_ws)
    
    return notification

def check_description_relevance(item_name, description):
    """
    Uses a Hugging Face model to check if the description is relevant to the item name.
    Returns 'relevant', 'irrelevant', or 'api_error'.
    """
    try:
        hf_api_key = os.environ.get("HUGGINGFACE_API_KEY")
        if not hf_api_key:
            logger.error("HUGGINGFACE_API_KEY environment variable not set.")
            return "api_error"

        api_url = "https://router.huggingface.co/novita/v3/openai/chat/completions"
        headers = {
            "Authorization": f"Bearer {hf_api_key}",
            "Content-Type": "application/json"
        }
        
        prompt_text = (
            f"Analyze the following item and its description. Based *only* on whether the description accurately describes the item itself (like its appearance, color, brand, or specific features), "
            f"and not about where/when it was lost/found or if the description is generic, "
            f"reply with a single word: 'relevant' if the description is about the item's characteristics, or 'irrelevant' otherwise.\\n\\n"
            f"Item Name: '{item_name}'\\n"
            f"Description: '{description}'\\n\\n"
            f"Your one-word answer:"
        )

        payload = {
            "model": "deepseek/deepseek-v3-0324",
            "messages": [{"role": "user", "content": prompt_text}],
            "max_tokens": 5, # Max length for 'relevant' or 'irrelevant'
            "temperature": 0.1 # Low temperature for deterministic output
        }
        
        max_retries = 3
        last_exception = None # To store the last exception for logging if all retries fail

        for attempt in range(max_retries):
            response_obj = None # To ensure response_obj is defined for logging in HTTPError
            try:
                response_obj = requests.post(api_url, headers=headers, json=payload, timeout=10)
                response_obj.raise_for_status()  # Will raise an HTTPError for bad responses (4xx or 5xx)
                result = response_obj.json()
                last_exception = None # Clear last exception on successful request processing
                
                # Robust check for the expected response structure
                if result.get("choices") and \
                   isinstance(result["choices"], list) and \
                   len(result["choices"]) > 0 and \
                   result["choices"][0].get("message") and \
                   isinstance(result["choices"][0]["message"], dict) and \
                   "content" in result["choices"][0]["message"]:
                    
                    answer = result["choices"][0]["message"]["content"].strip().lower()
                    
                    if answer == "relevant": # Strict check
                        logger.info(f"Hugging Face API response: '{answer}' -> relevant")
                        return "relevant"
                    elif answer == "irrelevant": # Strict check
                        logger.info(f"Hugging Face API response: '{answer}' -> irrelevant")
                        return "irrelevant"
                    else:
                        # Model returned something other than 'relevant' or 'irrelevant'
                        logger.warning(f"Hugging Face API returned ambiguous answer: '{answer}' on attempt {attempt+1}/{max_retries}.")
                        # This attempt is considered failed, will proceed to retry logic below.
                
                else: # Unexpected response structure
                    logger.warning(f"Hugging Face API response structure unexpected on attempt {attempt+1}/{max_retries}: {result}")
                    # This attempt is considered failed, will proceed to retry logic below.

            except requests.exceptions.HTTPError as e:
                last_exception = e
                logger.warning(f"Hugging Face API HTTP error on attempt {attempt+1}/{max_retries}: {e}")
                # Check if response_obj is available (it should be if raise_for_status() was called)
                if hasattr(e, 'response') and e.response is not None and e.response.status_code == 429:
                    wait_time = (2 ** attempt) * 2  # Exponential backoff: 2, 4, 8 seconds
                    logger.info(f"Rate limited. Waiting {wait_time} seconds before retry.")
                    time.sleep(wait_time)
                    continue  # Continue to the next attempt
                # For other HTTP errors, fall through to generic retry wait
            
            except requests.exceptions.RequestException as e: # Catches DNS errors, connection timeouts, etc.
                last_exception = e
                logger.warning(f"Hugging Face API request error on attempt {attempt+1}/{max_retries}: {e}")
                # Fall through to generic retry wait
            
            except Exception as e: # Catch any other unexpected errors (e.g., JSONDecodeError)
                last_exception = e
                logger.error(f"Unexpected error during Hugging Face API call processing attempt {attempt+1}/{max_retries}: {e}")
                # Fall through to generic retry wait

            # If this was the last attempt and we haven't returned a definitive answer
            if attempt == max_retries - 1:
                logger.error(f"All {max_retries} attempts failed or yielded no definitive answer. Last error/issue: {last_exception if last_exception else 'Ambiguous or malformed response'}")
                break # Exit loop, will fall through to return "api_error"
            
            # Generic wait for the next retry, if not a 429 (which has its own 'continue' statement)
            # This wait applies if the response was ambiguous, structure was wrong, or a non-429 HTTP/Request error occurred.
            
            # Check if the last exception was a 429 to avoid double waiting
            is_429 = isinstance(last_exception, requests.exceptions.HTTPError) and \
                      hasattr(last_exception, 'response') and \
                      last_exception.response is not None and \
                      last_exception.response.status_code == 429
            
            if not is_429:
                wait_time = (2 ** attempt) * 1 # Exponential backoff: 1, 2 seconds (for the first two retries)
                logger.info(f"Waiting {wait_time} seconds before next retry (attempt {attempt+2}/{max_retries}).")
                time.sleep(wait_time)

        # If loop finished without returning "relevant" or "irrelevant" (i.e., all retries exhausted)
        logger.warning("Hugging Face API calls exhausted or consistently failed to provide a clear answer. Defaulting to api_error.")
        return "api_error"

    except Exception as e: # Catch errors in the setup before the loop (e.g. critical error not related to API call itself)
        logger.error(f"Critical error in relevance check function's outer scope: {e}")
        return "api_error"<|MERGE_RESOLUTION|>--- conflicted
+++ resolved
@@ -13,13 +13,9 @@
 from asgiref.sync import async_to_sync
 from channels.layers import get_channel_layer
 from .models import ItemStatusChoices
-<<<<<<< HEAD
 import time
 import os
 import re
-=======
-from ultralytics import YOLO  # Import YOLO from ultralytics
->>>>>>> b10d46f0
 
 
 logger = logging.getLogger(__name__)
