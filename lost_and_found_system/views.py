from itertools import chain
from django.shortcuts import get_object_or_404
from rest_framework import viewsets, permissions
from .models import LostItem, FoundItem, MatchedItem, Notification, ItemStatusChoices
from .serializers import LostItemSerializer, FoundItemSerializer, MatchedItemSerializer, ItemSerializer, NotificationSerializer
from rest_framework.permissions import IsAuthenticated, IsAdminUser
from rest_framework.pagination import PageNumberPagination
from rest_framework.decorators import action
from rest_framework.response import Response
from rest_framework_simplejwt.authentication import JWTAuthentication
import logging
from .utils import match_lost_and_found_items, send_and_save_notification
from asgiref.sync import async_to_sync
from channels.layers import get_channel_layer
logger = logging.getLogger(__name__)
logger.setLevel(logging.INFO)


class AllItemsViewSet(viewsets.ModelViewSet):
    """
    API endpoint to view all lost and found items.
    """
    serializer_class = ItemSerializer
    permission_classes = [IsAuthenticated]
    pagination_class = PageNumberPagination
    logger.info("AllItemsViewSet initialized")

    def get_queryset(self):
        
        if not self.request.user.is_staff:
            LostItems = LostItem.objects.filter(user = self.request.user)
            FoundItems = FoundItem.objects.filter(user = self.request.user)
        else:
            LostItems = LostItem.objects.all()
            FoundItems = FoundItem.objects.all()
        return list(chain(LostItems, FoundItems))

class LostItemViewSet(viewsets.ModelViewSet):
    """
    API endpoint for users to manage their lost items.
    """
    queryset = LostItem.objects.select_related('user').order_by('-lost_at')
    serializer_class = LostItemSerializer
    permission_classes = [IsAuthenticated]
    pagination_class = PageNumberPagination

    def get_queryset(self):
        qs = super().get_queryset()
        if not self.request.user.is_staff:
            qs = qs.filter(user=self.request.user)  # Users only see their own items
        return qs

    def perform_create(self, serializer):
        logger.info("perform_create method called.")
        # Save the lost item
        lost_item = serializer.save(user=self.request.user)
        logger.info(f"LostItem created: {lost_item}")

        # Match the lost item with all found items
        found_items = FoundItem.objects.filter(status=ItemStatusChoices.FOUND)
        logger.info(f"Matching LostItem with {found_items.count()} FoundItems")
        
        for found_item in found_items:
            match_result = match_lost_and_found_items(lost_item, found_item)
            
            if match_result:
                logger.info(f"Match created: {match_result}")
                
                # Update status after match is created - use refresh_from_db to ensure we have latest data
                lost_item.refresh_from_db()
                found_item.refresh_from_db()
                
                # Update both items to MATCHED status
                lost_item.status = ItemStatusChoices.MATCHED
                found_item.status = ItemStatusChoices.MATCHED
                
                # Force save with update_fields to ensure only status is updated
                lost_item.save(update_fields=['status'])
                found_item.save(update_fields=['status'])
                
                logger.info(f"Updated status of Lost item '{lost_item.name}' to {lost_item.status}")
                logger.info(f"Updated status of Found item '{found_item.name}' to {found_item.status}")
            else:
                logger.info(f"No match found between LostItem '{lost_item.name}' and FoundItem '{found_item.name}'")

class FoundItemViewSet(viewsets.ModelViewSet):
    """
    API endpoint for users to manage their found items.
    """
    queryset = FoundItem.objects.select_related('user').order_by('-found_at')
    serializer_class = FoundItemSerializer
    permission_classes = [IsAuthenticated]
    pagination_class = PageNumberPagination

    def get_queryset(self):
        qs = super().get_queryset()
        if not self.request.user.is_staff:
            qs = qs.filter(user=self.request.user)  # Users only see their own items
        return qs

    def perform_create(self, serializer):
        logger.info("perform_create method called.")
        # Save the found item
        found_item = serializer.save(user=self.request.user)
        logger.info(f"FoundItem created: {found_item}")
        
        # Match the found item with all lost items
        lost_items = LostItem.objects.filter(status=ItemStatusChoices.LOST)
        logger.info(f"Matching FoundItem with {lost_items.count()} LostItems")
        
        for lost_item in lost_items:
            match_result = match_lost_and_found_items(lost_item, found_item)
            
            if match_result:
                logger.info(f"Match created: {match_result}")
                
                # Update status after match is created - use refresh_from_db to ensure we have latest data
                lost_item.refresh_from_db()
                found_item.refresh_from_db()
                
                # Update both items to MATCHED status
                lost_item.status = ItemStatusChoices.MATCHED
                found_item.status = ItemStatusChoices.MATCHED
                
                # Force save with update_fields to ensure only status is updated
                lost_item.save(update_fields=['status'])
                found_item.save(update_fields=['status'])
                
                logger.info(f"Updated status of Lost item '{lost_item.name}' to {lost_item.status}")
                logger.info(f"Updated status of Found item '{found_item.name}' to {found_item.status}")
            else:
                logger.info(f"No match found between LostItem '{lost_item.name}' and FoundItem '{found_item.name}'")

    @action(detail=False, methods=['GET'])
    def my_found_items(self, request):
        user_found_items = self.get_queryset().filter(user=self.request.user)
        page = self.paginate_queryset(user_found_items)
        if page is not None:
            serializer = self.get_serializer(page, many=True)
            return self.get_paginated_response(serializer.data)
        
        serializer = self.get_serializer(user_found_items, many=True)
        return Response(serializer.data)


class MatchedItemViewSet(viewsets.ReadOnlyModelViewSet):
    """
    API endpoint to view and confirm matched items (Read-Only).
    """
    queryset = MatchedItem.objects.select_related('lost_item__user', 'found_item__user').order_by('-created_at')
    serializer_class = MatchedItemSerializer
    permission_classes = [IsAuthenticated]
    pagination_class = PageNumberPagination

    def get_queryset(self):
        qs = super().get_queryset()
        if not self.request.user.is_staff:
            qs = qs.filter(lost_item__user=self.request.user)
        return qs

    @action(detail=True, methods=['POST'], url_path='confirm-match', url_name='confirm-match')
    def confirm_match(self, request, pk=None):
        """
        Allow the owner of the lost item to confirm if a match is valid.
        """
        match = get_object_or_404(MatchedItem, pk=pk)

        # only the lost item owner or admin can confirm the match
        if match.lost_item.user != request.user or request.user.is_staff:
            return Response({"error": "You are not authorized to confirm this match."}, status=403)

        new_status = request.data.get('status')
        valid_statuses = dict(MatchedItem.MatchingResult.choices)

        if new_status not in valid_statuses:
            return Response({"error": "Invalid status provided."}, status=400)

        match.status = new_status
        match.save()
        return Response({"message": "Match status updated successfully."})

    @action(detail=True, methods=['POST'], url_path='update-status', url_name='update-status')
    def update_status(self, request, pk=None):
        """
        Allow the user to update the status of a MatchedItem from FAILED to SUCCEEDED
        and notify the user who submitted the FoundItem in real-time.
        """
        match = get_object_or_404(MatchedItem, pk=pk)

        # Ensure the user is authorized to update the status
        if match.lost_item.user != request.user:
            return Response({"error": "You are not authorized to update this match."}, status=403)

        # Check the current status
        if match.status != MatchedItem.MatchingResult.FAILED:
            return Response({"error": "Only matches with status 'FAILED' can be updated."}, status=400)

        # Update the status to SUCCEEDED
        match.status = MatchedItem.MatchingResult.SUCCEEDED
        match.save()
        
        # Update both lost and found items to CONFIRMED status
        lost_item = match.lost_item
        found_item = match.found_item
        
        lost_item.status = ItemStatusChoices.CONFIRMED
        found_item.status = ItemStatusChoices.CONFIRMED
        
        lost_item.save(update_fields=['status'])
        found_item.save(update_fields=['status'])
        
        logger.info(f"Updated lost item {lost_item.name} status to CONFIRMED")
        logger.info(f"Updated found item {found_item.name} status to CONFIRMED")

        # Notify the user who submitted the FoundItem
        found_item_user = match.found_item.user
        notification_message = (
            f"Congratulations! We found the owner of the item you submitted: '{match.found_item.name}'. "
            f"The owner's name is {match.lost_item.user}."
        )

        # Use the utility function instead of separate operations
        send_and_save_notification(
            user=found_item_user,
            title="Owner Found!",
            message=notification_message
        )

        return Response({
            "message": "Match status updated to SUCCEEDED and item statuses updated to CONFIRMED.",
            "notification": notification_message,
            "lost_item_status": lost_item.status,
            "found_item_status": found_item.status
        })
    
class NotificationViewSet(viewsets.ModelViewSet):
    queryset = Notification.objects.all()
    serializer_class = NotificationSerializer
    permission_classes=[IsAuthenticated]
    
    def get_queryset(self):
<<<<<<< HEAD
        return super().get_queryset().filter(user=self.request.user)

=======

        return super().get_queryset().filter(user=self.request.user)
>>>>>>> b1db0956
    
    @action(detail=False, methods=["GET"])
    def unread(self, request):
        """Get unread notifications"""
        unread_notifications = self.get_queryset().filter(is_read=False)
        serializer = self.get_serializer(unread_notifications, many=True)
        return Response(serializer.data)
    @action(detail=True, methods=["POST"])
    def mark_as_read(self, request, pk=None):
        """Mark a notification as read"""
        notification = self.get_object()
        notification.is_read = True
        notification.save()
        return Response({"status": "Notification marked as read"})
    
    @action(detail=False, methods=["POST"])
    def mark_all_as_read(self, request):
        """Mark all notifications as read for the user"""
        self.get_queryset().update(is_read=True)
        return Response({"status": "All notifications marked as read"})<|MERGE_RESOLUTION|>--- conflicted
+++ resolved
@@ -239,13 +239,8 @@
     permission_classes=[IsAuthenticated]
     
     def get_queryset(self):
-<<<<<<< HEAD
         return super().get_queryset().filter(user=self.request.user)
 
-=======
-
-        return super().get_queryset().filter(user=self.request.user)
->>>>>>> b1db0956
     
     @action(detail=False, methods=["GET"])
     def unread(self, request):
