--- conflicted
+++ resolved
@@ -42,16 +42,11 @@
             last_name=request.data.get('last_name'),
             phone_number=request.data.get('phone_number'),
         )
-<<<<<<< HEAD
-        groups = request.data.get('groups', [])
-        if groups:
-=======
         # Allow groups to be overridden via kwargs
         groups = kwargs.get('groups', request.data.get('groups', []))
         if groups:
             if isinstance(groups, str):
                 groups = [groups]
->>>>>>> 238d0fb1
             user_group = Group.objects.get(name=groups[0])
             user.groups.add(user_group)
         # Send activation email
@@ -63,12 +58,8 @@
         email = request.data.get('email')
         first_name = request.data.get('first_name')
         last_name = request.data.get('last_name')
-<<<<<<< HEAD
-        groups = request.data.get('groups', [])
-=======
         # Allow groups to be overridden via kwargs
         groups = kwargs.get('groups', request.data.get('groups', [])) #TODO of course of groups are changed like this, other models related to previous role need to be removed as well
->>>>>>> 238d0fb1
 
         email_changed = False
         if email and email != user.email:
@@ -82,19 +73,11 @@
         if last_name:
             user.last_name = last_name
         if groups:
-<<<<<<< HEAD
-            group_ids = getGroupIDFromNames(groups)
-            if isinstance(group_ids, Response):
-                return group_ids
-            user.groups.clear()
-            user.groups.add(*group_ids)
-=======
             if isinstance(groups, str):
                 groups = [groups]
             user_group = Group.objects.get(name=groups[0])
             user.groups.clear()
             user.groups.add(user_group)
->>>>>>> 238d0fb1
         user.save()
         # Send activation email if email changed
         if email_changed:
@@ -111,9 +94,6 @@
             from_email=os.environ.get('EMAIL_USER'),
             recipient_list=[os.environ.get('RECIPIENT_EMAIL')],
         )
-<<<<<<< HEAD
-
-=======
     def _bulk_create_users(self, request, *args, **kwargs):
         """
         Bulk create users from a request.
@@ -128,7 +108,6 @@
             created_users.append(user)
         return created_users
         
->>>>>>> 238d0fb1
 class UserViewSet(AbstractUserViewSet):
     queryset = models.CustomUser.objects.all().order_by('id')
     http_method_names = ['get', 'put', 'patch', 'delete', 'post']
@@ -367,11 +346,8 @@
             return self.queryset.filter(coordinator__branch__in=requestUserBranches).order_by('id')
         return self.queryset.none()
     def create(self, request, *args, **kwargs):
-<<<<<<< HEAD
-=======
         # Ensure the 'coordinator' group is included in kwargs
         kwargs['groups'] = ['coordinator']
->>>>>>> 238d0fb1
         user = super().create(request, *args, **kwargs)
         coordinator = attend_models.Coordinator.objects.create(user=user)
         serializer = self.get_serializer(user)
@@ -491,12 +467,7 @@
     def create(self, request, *args, **kwargs):
         # Check supervisor permissions
         request_user = self.request.user
-<<<<<<< HEAD
-        if 'supervisor' not in request_user.groups.all().values_list('name', flat=True):
-            return Response({'error': 'You do not have permission to create users'}, status=403)
-=======
         kwargs['groups'] = ['student']
->>>>>>> 238d0fb1
 
         # Get the track object from the body
         track_id = request.data.get('track_id')
