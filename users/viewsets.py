--- conflicted
+++ resolved
@@ -113,11 +113,6 @@
     http_method_names = ['get', 'put', 'patch', 'delete', 'post']
     permission_classes = [core_permissions.IsInstructorOrAboveUser]
 
-<<<<<<< HEAD
-    def get_queryset(self):
-        return models.CustomUser.objects.all().order_by('id').prefetch_related('groups', 'student_profile')
-=======
->>>>>>> 24842e9f
 
     def get_serializer_class(self):
         if self.request.method.lower() == 'post':
@@ -127,55 +122,35 @@
     @action(detail=False, methods=['get'], url_path='students')
     def students_list(self, request):
         group = Group.objects.get(name="student")
-<<<<<<< HEAD
-        data = self.get_queryset().filter(groups=group, is_active=True).prefetch_related('groups')
-=======
         data = self.queryset.filter(groups=group, is_active=True)
->>>>>>> 24842e9f
         serializer = self.get_serializer(data, many=True)
         return Response(serializer.data)
 
     @action(detail=False, methods=['get'], url_path='instructors')
     def instructors_list(self, request):
         group = Group.objects.get(name="instructor")
-<<<<<<< HEAD
-        data = self.get_queryset().filter(groups=group, is_active=True).prefetch_related('groups')
-=======
         data = self.queryset.filter(groups=group, is_active=True)
->>>>>>> 24842e9f
         serializer = self.get_serializer(data, many=True)
         return Response(serializer.data)
 
     @action(detail=False, methods=['get'], url_path='supervisors')
     def supervisors_list(self, request):
         group = Group.objects.get(name="supervisor")
-<<<<<<< HEAD
-        data = self.get_queryset().filter(groups=group).prefetch_related('groups')
-=======
         data = self.queryset.filter(groups=group)
->>>>>>> 24842e9f
         serializer = self.get_serializer(data, many=True)
         return Response(serializer.data)
 
     @action(detail=False, methods=['get'], url_path='admins')
     def admins_list(self, request):
         group = Group.objects.get(name="admin")
-<<<<<<< HEAD
-        data = self.get_queryset().filter(groups=group).prefetch_related('groups')
-=======
         data = self.queryset.filter(groups=group)
->>>>>>> 24842e9f
         serializer = self.get_serializer(data, many=True)
         return Response(serializer.data)
     
     @action(detail=False, methods=['get'], url_path='admins-and-supervisors')
     def admins_supervisors_list(self, request):
         group = Group.objects.filter(name__in=["admin", "supervisor"])
-<<<<<<< HEAD
-        data = self.get_queryset().filter(groups__in=group).distinct().prefetch_related('groups')
-=======
         data = self.queryset.filter(groups__in=group).distinct()
->>>>>>> 24842e9f
         serializer = self.get_serializer(data, many=True)
         return Response(serializer.data)
     
