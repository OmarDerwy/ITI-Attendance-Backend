--- conflicted
+++ resolved
@@ -21,10 +21,6 @@
 ACTIVATION_PATH = os.environ.get('ACTIVATION_PATH', '/activate/')
 RESET_PASSWORD_PATH = os.environ.get('RESET_PASSWORD_PATH', '/reset-password/')
 
-<<<<<<< HEAD
-class UserViewSet(viewsets.ModelViewSet):
-    queryset = models.CustomUser.objects.all().order_by('id').prefetch_related('groups', 'student_profile')
-=======
 class AbstractUserViewSet(viewsets.ModelViewSet):
     """
     Abstract base viewset for user operations.
@@ -97,7 +93,6 @@
 
 class UserViewSet(AbstractUserViewSet):
     queryset = models.CustomUser.objects.all().order_by('id')
->>>>>>> b0478491
     http_method_names = ['get', 'put', 'patch', 'delete', 'post']
     permission_classes = [core_permissions.IsInstructorOrAboveUser]
 
