--- conflicted
+++ resolved
@@ -10,15 +10,6 @@
 djoser = "*"
 djangorestframework = "*"
 drf-spectacular = "*"
-<<<<<<< HEAD
-svix = "*"
-python-dotenv = "*"
-clerk-backend-api = "*"
-pillow = "*"
-djangorestframework-simplejwt = "*"
-psycopg2 = "*"
-pyjwt = "*"
-=======
 djangorestframework-simplejwt = "*"
 channels = "*"
 channels-redis = "*"
@@ -38,7 +29,6 @@
 python-dateutil = "*"
 wheel = "*"
 uvicorn = {extras = ["standard"], version = "*"}
->>>>>>> 1da98f42
 
 [dev-packages]
 django-shortcuts = "*"
