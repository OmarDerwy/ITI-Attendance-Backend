[[source]]
url = "https://pypi.org/simple"
verify_ssl = true
name = "pypi"

[packages]
django = "*"
django-extensions = "*"
faker = "*"
djoser = "*"
djangorestframework = "*"
drf-spectacular = "*"
<<<<<<< HEAD
svix = "*"
python-dotenv = "*"
clerk-backend-api = "*"
=======
pillow = "*"
djangorestframework-simplejwt = "*"
>>>>>>> 5625a7a6

[dev-packages]
django-shortcuts = "*"

[requires]
python_version = "3.13"<|MERGE_RESOLUTION|>--- conflicted
+++ resolved
@@ -10,14 +10,11 @@
 djoser = "*"
 djangorestframework = "*"
 drf-spectacular = "*"
-<<<<<<< HEAD
 svix = "*"
 python-dotenv = "*"
 clerk-backend-api = "*"
-=======
 pillow = "*"
 djangorestframework-simplejwt = "*"
->>>>>>> 5625a7a6
 
 [dev-packages]
 django-shortcuts = "*"
